// Copyright © 2024 Kaleido, Inc.
//
// SPDX-License-Identifier: Apache-2.0
//
// Licensed under the Apache License, Version 2.0 (the "License");
// you may not use this file except in compliance with the License.
// You may obtain a copy of the License at
//
//     http://www.apache.org/licenses/LICENSE-2.0
//
// Unless required by applicable law or agreed to in writing, software
// distributed under the License is distributed on an "AS IS" BASIS,
// WITHOUT WARRANTIES OR CONDITIONS OF ANY KIND, either express or implied.
// See the License for the specific language governing permissions and
// limitations under the License.

<<<<<<< HEAD
import {
  IPaladinTransaction,
  ITransaction,
  ITransactionReceipt,
} from "@/interfaces/transactions";
import CheckCircleOutlineIcon from "@mui/icons-material/CheckCircleOutline";
import ErrorOutlineIcon from "@mui/icons-material/ErrorOutline";
import { Box, ButtonBase, Grid2, Typography } from "@mui/material";
import { t } from "i18next";
import { useState } from "react";
import { PaladinTransactionDialog } from "../dialogs/PaladinTransaction";
import { Hash } from "./Hash";

type Props = {
  transaction: ITransaction;
  transactionReceipt?: ITransactionReceipt;
  paladinTransaction?: IPaladinTransaction;
};

export const Transaction: React.FC<Props> = ({
  transaction,
  transactionReceipt,
  paladinTransaction,
}) => {
  const [paladinTransactionDialogOpen, setPaladinTransactionDialogOpen] =
    useState(false);

  return (
    <>
      <Box
        sx={{
          position: "relative",
          backgroundColor: (theme) => theme.palette.background.paper,
          marginBottom: "20px",
          padding: "10px",
          borderRadius: "6px",
          boxShadow: "0px 0px 8px 3px rgba(0,0,0,0.26)",
        }}
      >
        {paladinTransaction !== undefined && (
          <img
            src="/paladin-icon-light.svg"
            width="45"
            style={{ position: "absolute", left: "4px", bottom: "0px" }}
          />
        )}
=======
import { Box, Button, Grid2, Typography } from "@mui/material";
import { IPaladinTransaction, ITransaction, ITransactionReceipt } from "../interfaces";
import { t } from "i18next";
import CheckCircleOutlineIcon from '@mui/icons-material/CheckCircleOutline';
import ErrorOutlineIcon from '@mui/icons-material/ErrorOutline';
import { Hash } from "./Hash";
import { ViewDetailsDialog } from "../dialogs/ViewDetails";
import { useState } from "react";
import daysjs from 'dayjs';
import relativeTime from 'dayjs/plugin/relativeTime';
import { EllapsedTime } from "./EllapsedTime";
import VisibilityIcon from '@mui/icons-material/Visibility';

type Props = {
  transaction: ITransaction
  transactionReceipt?: ITransactionReceipt
  paladinTransaction?: IPaladinTransaction
}

daysjs.extend(relativeTime);

export const Transaction: React.FC<Props> = ({ transaction, paladinTransaction }) => {

  const [viewDetailsDialogOpen, setViewDetailsDialogOpen] = useState(false);

  return (
    <>
      <Box sx={{
        position: 'relative',
        backgroundColor: theme => theme.palette.background.paper,
        marginBottom: '20px', padding: '10px', borderRadius: '6px', boxShadow: '0px 0px 8px 3px rgba(0,0,0,0.26)'
      }}>
        {paladinTransaction !== undefined &&
          <img src="/paladin-icon-light.svg" width="38" style={{ position: 'absolute', left: 'calc(50% - 19px)', bottom: '0px' }} />
        }
>>>>>>> 888db280
        <Grid2 container direction="column" spacing={2}>
          <Grid2 container justifyContent="space-evenly">
            {paladinTransaction !== undefined && (
              <Grid2>
<<<<<<< HEAD
                <ButtonBase
                  onClick={() => setPaladinTransactionDialogOpen(true)}
                >
                  <Typography align="center" variant="h6" color="primary">
                    {t(paladinTransaction.type)}
                  </Typography>
                </ButtonBase>
                <Typography
                  align="center"
                  variant="body2"
                  color="textSecondary"
                >
                  {t("type")}
                </Typography>
              </Grid2>
            )}
=======
                <Typography align="center" variant="h6" color="textPrimary">{t(paladinTransaction.type)}</Typography>
                <Typography align="center" variant="body2" color="textSecondary">{t('type')}</Typography>
              </Grid2>}
>>>>>>> 888db280
            <Grid2>
              <Typography align="center" variant="h6" color="textPrimary">
                {transaction.blockNumber.toLocaleString()}
              </Typography>
              <Typography align="center" variant="body2" color="textSecondary">
                {t("block")}
              </Typography>
            </Grid2>
            <Grid2>
              <Typography align="center" variant="h6" color="textPrimary">
                {transaction.transactionIndex}
              </Typography>
              <Typography align="center" variant="body2" color="textSecondary">
                {t("transactionIndex")}
              </Typography>
            </Grid2>
            <Grid2>
              <Typography align="center" variant="h6" color="textPrimary">
                {transaction.nonce}
              </Typography>
              <Typography align="center" variant="body2" color="textSecondary">
                {t("nonce")}
              </Typography>
            </Grid2>
            <Grid2 sx={{ textAlign: "center" }} alignContent="center">
              {transaction.result === "success" ? (
                <CheckCircleOutlineIcon color="primary" />
              ) : (
                <ErrorOutlineIcon color="error" />
              )}
              <Typography align="center" variant="body2" color="textSecondary">
                {t("result")}
              </Typography>
            </Grid2>
          </Grid2>
          <Grid2 container justifyContent="space-evenly" wrap="nowrap">
            <Grid2>
              <Hash title={t("hash")} hash={transaction.hash} />
              <Typography align="center" variant="body2" color="textSecondary">
                {t("hash")}
              </Typography>
            </Grid2>
            <Grid2>
              <Hash title={t("from")} hash={transaction.from} />
              <Typography align="center" variant="body2" color="textSecondary">
                {t("from")}
              </Typography>
            </Grid2>
            {transaction.contractAddress && (
              <Grid2>
                <Hash
                  title={t("contract")}
                  hash={transaction.contractAddress}
                />
                <Typography
                  align="center"
                  variant="body2"
                  color="textSecondary"
                >
                  {t("contract")}
                </Typography>
              </Grid2>
            )}
          </Grid2>
          <Grid2>
            <Box sx={{ display: 'flex', padding: '4px', justifyContent: 'space-between' }}>
              <EllapsedTime timestamp={transaction.block.timestamp} />
              <Button size="small" startIcon={<VisibilityIcon />}
                onClick={() => setViewDetailsDialogOpen(true)}>{t('viewDetails')}</Button>
            </Box>
          </Grid2>
        </Grid2>
      </Box>
<<<<<<< HEAD
      {transactionReceipt !== undefined && paladinTransaction !== undefined && (
        <PaladinTransactionDialog
          paladinTransaction={paladinTransaction}
          dialogOpen={paladinTransactionDialogOpen}
          setDialogOpen={setPaladinTransactionDialogOpen}
        />
      )}
=======
      <ViewDetailsDialog
        title={t('transaction')}
        details={paladinTransaction ?? transaction}
        dialogOpen={viewDetailsDialogOpen}
        setDialogOpen={setViewDetailsDialogOpen}
      />
>>>>>>> 888db280
    </>
  );
};<|MERGE_RESOLUTION|>--- conflicted
+++ resolved
@@ -14,7 +14,6 @@
 // See the License for the specific language governing permissions and
 // limitations under the License.
 
-<<<<<<< HEAD
 import {
   IPaladinTransaction,
   ITransaction,
@@ -22,10 +21,14 @@
 } from "@/interfaces/transactions";
 import CheckCircleOutlineIcon from "@mui/icons-material/CheckCircleOutline";
 import ErrorOutlineIcon from "@mui/icons-material/ErrorOutline";
-import { Box, ButtonBase, Grid2, Typography } from "@mui/material";
+import VisibilityIcon from "@mui/icons-material/Visibility";
+import { Box, Button, Grid2, Typography } from "@mui/material";
+import daysjs from "dayjs";
+import relativeTime from "dayjs/plugin/relativeTime";
 import { t } from "i18next";
 import { useState } from "react";
-import { PaladinTransactionDialog } from "../dialogs/PaladinTransaction";
+import { ViewDetailsDialog } from "../dialogs/ViewDetails";
+import { EllapsedTime } from "./EllapsedTime";
 import { Hash } from "./Hash";
 
 type Props = {
@@ -34,13 +37,13 @@
   paladinTransaction?: IPaladinTransaction;
 };
 
+daysjs.extend(relativeTime);
+
 export const Transaction: React.FC<Props> = ({
   transaction,
-  transactionReceipt,
   paladinTransaction,
 }) => {
-  const [paladinTransactionDialogOpen, setPaladinTransactionDialogOpen] =
-    useState(false);
+  const [viewDetailsDialogOpen, setViewDetailsDialogOpen] = useState(false);
 
   return (
     <>
@@ -57,59 +60,21 @@
         {paladinTransaction !== undefined && (
           <img
             src="/paladin-icon-light.svg"
-            width="45"
-            style={{ position: "absolute", left: "4px", bottom: "0px" }}
+            width="38"
+            style={{
+              position: "absolute",
+              left: "calc(50% - 19px)",
+              bottom: "0px",
+            }}
           />
         )}
-=======
-import { Box, Button, Grid2, Typography } from "@mui/material";
-import { IPaladinTransaction, ITransaction, ITransactionReceipt } from "../interfaces";
-import { t } from "i18next";
-import CheckCircleOutlineIcon from '@mui/icons-material/CheckCircleOutline';
-import ErrorOutlineIcon from '@mui/icons-material/ErrorOutline';
-import { Hash } from "./Hash";
-import { ViewDetailsDialog } from "../dialogs/ViewDetails";
-import { useState } from "react";
-import daysjs from 'dayjs';
-import relativeTime from 'dayjs/plugin/relativeTime';
-import { EllapsedTime } from "./EllapsedTime";
-import VisibilityIcon from '@mui/icons-material/Visibility';
-
-type Props = {
-  transaction: ITransaction
-  transactionReceipt?: ITransactionReceipt
-  paladinTransaction?: IPaladinTransaction
-}
-
-daysjs.extend(relativeTime);
-
-export const Transaction: React.FC<Props> = ({ transaction, paladinTransaction }) => {
-
-  const [viewDetailsDialogOpen, setViewDetailsDialogOpen] = useState(false);
-
-  return (
-    <>
-      <Box sx={{
-        position: 'relative',
-        backgroundColor: theme => theme.palette.background.paper,
-        marginBottom: '20px', padding: '10px', borderRadius: '6px', boxShadow: '0px 0px 8px 3px rgba(0,0,0,0.26)'
-      }}>
-        {paladinTransaction !== undefined &&
-          <img src="/paladin-icon-light.svg" width="38" style={{ position: 'absolute', left: 'calc(50% - 19px)', bottom: '0px' }} />
-        }
->>>>>>> 888db280
         <Grid2 container direction="column" spacing={2}>
           <Grid2 container justifyContent="space-evenly">
             {paladinTransaction !== undefined && (
               <Grid2>
-<<<<<<< HEAD
-                <ButtonBase
-                  onClick={() => setPaladinTransactionDialogOpen(true)}
-                >
-                  <Typography align="center" variant="h6" color="primary">
-                    {t(paladinTransaction.type)}
-                  </Typography>
-                </ButtonBase>
+                <Typography align="center" variant="h6" color="textPrimary">
+                  {t(paladinTransaction.type)}
+                </Typography>
                 <Typography
                   align="center"
                   variant="body2"
@@ -119,11 +84,6 @@
                 </Typography>
               </Grid2>
             )}
-=======
-                <Typography align="center" variant="h6" color="textPrimary">{t(paladinTransaction.type)}</Typography>
-                <Typography align="center" variant="body2" color="textSecondary">{t('type')}</Typography>
-              </Grid2>}
->>>>>>> 888db280
             <Grid2>
               <Typography align="center" variant="h6" color="textPrimary">
                 {transaction.blockNumber.toLocaleString()}
@@ -189,30 +149,31 @@
             )}
           </Grid2>
           <Grid2>
-            <Box sx={{ display: 'flex', padding: '4px', justifyContent: 'space-between' }}>
+            <Box
+              sx={{
+                display: "flex",
+                padding: "4px",
+                justifyContent: "space-between",
+              }}
+            >
               <EllapsedTime timestamp={transaction.block.timestamp} />
-              <Button size="small" startIcon={<VisibilityIcon />}
-                onClick={() => setViewDetailsDialogOpen(true)}>{t('viewDetails')}</Button>
+              <Button
+                size="small"
+                startIcon={<VisibilityIcon />}
+                onClick={() => setViewDetailsDialogOpen(true)}
+              >
+                {t("viewDetails")}
+              </Button>
             </Box>
           </Grid2>
         </Grid2>
       </Box>
-<<<<<<< HEAD
-      {transactionReceipt !== undefined && paladinTransaction !== undefined && (
-        <PaladinTransactionDialog
-          paladinTransaction={paladinTransaction}
-          dialogOpen={paladinTransactionDialogOpen}
-          setDialogOpen={setPaladinTransactionDialogOpen}
-        />
-      )}
-=======
       <ViewDetailsDialog
-        title={t('transaction')}
+        title={t("transaction")}
         details={paladinTransaction ?? transaction}
         dialogOpen={viewDetailsDialogOpen}
         setDialogOpen={setViewDetailsDialogOpen}
       />
->>>>>>> 888db280
     </>
   );
 };