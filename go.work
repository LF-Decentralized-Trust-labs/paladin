--- conflicted
+++ resolved
@@ -2,10 +2,5 @@
 
 use (
 	./kata
-<<<<<<< HEAD
-	./runtime
-	./transaction-manager
 	./talaria
-=======
->>>>>>> 55c3807c
 )