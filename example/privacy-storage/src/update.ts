--- conflicted
+++ resolved
@@ -29,20 +29,6 @@
   const [verifierNode1] = paladinNode1.getVerifiers("member@node1");
 
   // Step 1: Create a privacy group for members
-<<<<<<< HEAD
-  logger.log("Recreating a privacy group for Node1 and Node2...");
-  const existingPrivacyMemberGroup = new PentePrivacyGroup(
-    paladinNode1,
-    {
-      id: groupId,
-      domain: "pente",
-      created: new Date().toISOString(),
-      members: ["member@node1"],
-      contractAddress: groupAddress,
-    },
-    {}
-  );
-=======
   logger.log(`Resuming privacy group ${groupId} for Node1 and Node2...`);
   const penteFactory = new PenteFactory(paladinNode1, "pente");
   const existingPrivacyMemberGroup = await penteFactory.resumePrivacyGroup({
@@ -53,7 +39,6 @@
     logger.error(`Failed to resume privacy group ${groupId}`);
     return false;
   }
->>>>>>> cba57779
 
   // Step 3: Use the deployed contract for private storage
   const privateStorageContract = new PrivateStorage(
