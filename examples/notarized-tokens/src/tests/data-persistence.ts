--- conflicted
+++ resolved
@@ -17,11 +17,7 @@
 } from "@lfdecentralizedtrust-labs/paladin-sdk";
 import * as fs from 'fs';
 import * as path from 'path';
-<<<<<<< HEAD
-import { nodeConnections, findLatestContractDataFile, getCachePath } from "paladin-example-common";
-=======
-import { nodeConnections, DEFAULT_POLL_TIMEOUT } from "paladin-example-common";
->>>>>>> 32af039f
+import { nodeConnections, findLatestContractDataFile, getCachePath, DEFAULT_POLL_TIMEOUT } from "paladin-example-common";
 
 const logger = console;
 
