/*
 * Copyright © 2025 Kaleido, Inc.
 *
 * Licensed under the Apache License, Version 2.0 (the "License"); you may not use this file except in compliance with
 * the License. You may obtain a copy of the License at
 *
 * http://www.apache.org/licenses/LICENSE-2.0
 *
 * Unless required by applicable law or agreed to in writing, software distributed under the License is distributed on
 * an "AS IS" BASIS, WITHOUT WARRANTIES OR CONDITIONS OF ANY KIND, either express or implied. See the License for the
 * specific language governing permissions and limitations under the License.
 *
 * SPDX-License-Identifier: Apache-2.0
 */
import PaladinClient, {
  NotoFactory,
} from "@lfdecentralizedtrust-labs/paladin-sdk";
import * as fs from 'fs';
import * as path from 'path';
import { ContractData } from "./tests/data-persistence";
<<<<<<< HEAD
import { getCachePath, nodeConnections } from "paladin-example-common";
=======
import { nodeConnections, DEFAULT_POLL_TIMEOUT } from "paladin-example-common";
>>>>>>> 32af039f
import assert from "assert";

const logger = console;

async function main(): Promise<boolean> {
  // --- Initialization from Imported Config ---
  if (nodeConnections.length < 3) {
    logger.error("The environment config must provide at least 3 nodes for this scenario.");
    return false;
  }
  
  logger.log("Initializing Paladin clients from the environment configuration...");
  const clients = nodeConnections.map(node => new PaladinClient(node.clientOptions));
  const [paladinClientNode1, paladinClientNode2, paladinClientNode3] = clients;

  const [verifierNode1] = paladinClientNode1.getVerifiers(`user@${nodeConnections[0].id}`);
  const [verifierNode2] = paladinClientNode2.getVerifiers(`user@${nodeConnections[1].id}`);
  const [verifierNode3] = paladinClientNode3.getVerifiers(`user@${nodeConnections[2].id}`);

  const mintAmount = 2000;
  const transferToNode2Amount = 1000;
  const transferToNode3Amount = 800;

  // Step 1: Deploy a Noto token to represent cash
  logger.log("Step 1: Deploying a Noto cash token...");
  const notoFactory = new NotoFactory(paladinClientNode1, "noto");
  const cashToken = await notoFactory
    .newNoto(verifierNode1, {
      name: "NOTO",
      symbol: "NOTO",
      notary: verifierNode1,
      notaryMode: "basic",
    })
    .waitForDeploy();
  if (!cashToken) {
    logger.error("Failed to deploy the Noto cash token!");
    return false;
  }
  logger.log("Noto cash token deployed successfully!");

 

  // Step 2: Mint cash tokens
  logger.log(`Step 2: Minting ${mintAmount} units of cash to Node1...`);
  const mintReceipt = await cashToken
    .mint(verifierNode1, {
      to: verifierNode1,
      amount: mintAmount,
      data: "0x",
    })
    .waitForReceipt(DEFAULT_POLL_TIMEOUT);
  if (!mintReceipt) {
    logger.error("Failed to mint cash tokens!");
    return false;
  }
  
  // Validate mint transaction was successful
  if (!mintReceipt.success) {
    logger.error("Mint transaction failed!");
    return false;
  }

  // test that minted amount is correct
  const balance = await cashToken.balanceOf(verifierNode1, {
    account: verifierNode1.lookup,
  });
  logger.log(`Balance of the token: ${balance.totalBalance}`);
  assert(balance.totalBalance === mintAmount.toString(), `Balance of the token should be ${mintAmount}`);

  logger.log(`Successfully minted ${mintAmount} units of cash to Node1!`);
  let balanceNode1 = await cashToken.balanceOf(verifierNode1, {
    account: verifierNode1.lookup,
  });
  
  // Validate the balance was updated correctly
  if (balanceNode1.totalBalance !== mintAmount.toString()) {
    logger.error(`Mint validation failed! Expected balance: ${mintAmount}, Actual balance: ${balanceNode1.totalBalance}`);
    return false;
  }
  
  logger.log(
    `Node1 State: ${balanceNode1.totalBalance} units of cash, ${balanceNode1.totalStates} states, overflow: ${balanceNode1.overflow}`
  );

  // Step 3: Transfer cash to Node2
  logger.log("Step 3: Transferring 1000 units of cash from Node1 to Node2...");
  const transferToNode2 = await cashToken
    .transfer(verifierNode1, {
      to: verifierNode2,
      amount: transferToNode2Amount,
      data: "0x",
    })
    .waitForReceipt(DEFAULT_POLL_TIMEOUT);
  if (!transferToNode2) {
    logger.error("Failed to transfer cash to Node2!");
    return false;
  }
  
  // Validate transfer transaction was successful
  if (!transferToNode2.success) {
    logger.error("Transfer to Node2 transaction failed!");
    return false;
  }
  
 
  logger.log(`Successfully transferred ${transferToNode2Amount} units of cash to Node2!`);
  let balanceNode2 = await cashToken.balanceOf(verifierNode1, {
    account: verifierNode2.lookup,
  });
  
  // Validate the balance was updated correctly
  if (balanceNode2.totalBalance !== transferToNode2Amount.toString()) {
    logger.error(`Transfer to Node2 validation failed! Expected balance: ${transferToNode2Amount}, Actual balance: ${balanceNode2.totalBalance}`);
    return false;
  }

  logger.log(
    `Node2 State: ${balanceNode2.totalBalance} units of cash, ${balanceNode2.totalStates} states, overflow: ${balanceNode2.overflow}`
  );

  // Step 4: Transfer cash to Node3 from Node2
  logger.log("Step 4: Transferring 800 units of cash from Node2 to Node3...");
  const transferToNode3 = await cashToken
    .using(paladinClientNode2)
    .transfer(verifierNode2, {
      to: verifierNode3,
      amount: transferToNode3Amount,
      data: "0x",
    })
    .waitForReceipt(DEFAULT_POLL_TIMEOUT);
  if (!transferToNode3) {
    logger.error("Failed to transfer cash to Node3!");
    return false;
  }
  
  // Validate transfer transaction was successful
  if (!transferToNode3.success) {
    logger.error("Transfer to Node3 transaction failed!");
    return false;
  }
  
  logger.log(`Successfully transferred ${transferToNode3Amount} units of cash to Node3!`);
  let balanceNode3 = await cashToken.balanceOf(verifierNode1, {
    account: verifierNode3.lookup,
  });
  
  // Validate the balance was updated correctly
  if (balanceNode3.totalBalance !== transferToNode3Amount.toString()) {
    logger.error(`Transfer to Node3 validation failed! Expected balance: ${transferToNode3Amount}, Actual balance: ${balanceNode3.totalBalance}`);
    return false;
  }
  
  logger.log(
    `Node3 State: ${balanceNode3.totalBalance} units of cash, ${balanceNode3.totalStates} states, overflow: ${balanceNode3.overflow}`
  );

  // Validate final balances after all operations
  const finalBalanceNode1 = await cashToken.balanceOf(verifierNode1, {
    account: verifierNode1.lookup,
  });
  const finalBalanceNode2 = await cashToken.balanceOf(verifierNode1, {
    account: verifierNode2.lookup,
  });
  const finalBalanceNode3 = await cashToken.balanceOf(verifierNode1, {
    account: verifierNode3.lookup,
  });

  // Validate final balances match expected values
  const expectedBalanceNode1 = mintAmount - transferToNode2Amount;
  const expectedBalanceNode2 = transferToNode2Amount - transferToNode3Amount;
  const expectedBalanceNode3 = transferToNode3Amount;

  if (finalBalanceNode1.totalBalance !== expectedBalanceNode1.toString()) {
    logger.error(`Final balance validation failed for Node1! Expected: ${expectedBalanceNode1}, Actual: ${finalBalanceNode1.totalBalance}`);
    return false;
  }
  if (finalBalanceNode2.totalBalance !== expectedBalanceNode2.toString()) {
    logger.error(`Final balance validation failed for Node2! Expected: ${expectedBalanceNode2}, Actual: ${finalBalanceNode2.totalBalance}`);
    return false;
  }
  if (finalBalanceNode3.totalBalance !== expectedBalanceNode3.toString()) {
    logger.error(`Final balance validation failed for Node3! Expected: ${expectedBalanceNode3}, Actual: ${finalBalanceNode3.totalBalance}`);
    return false;
  }

  logger.log(`Final balances - Node1: ${finalBalanceNode1.totalBalance}, Node2: ${finalBalanceNode2.totalBalance}, Node3: ${finalBalanceNode3.totalBalance}`);

  // Save contract data to file for later use
  // should be of type
  const contractData : ContractData =  { 
    tokenAddress: cashToken.address,
    notary: verifierNode1.lookup,
    notaryMode: "basic",
    mintAmount: mintAmount,
    transferToNode2Amount: transferToNode2Amount,
    transferToNode3Amount: transferToNode3Amount,
    mintTransactionHash: mintReceipt?.transactionHash,
    transferToNode2TransactionHash: transferToNode2?.transactionHash,
    transferToNode3TransactionHash: transferToNode3?.transactionHash,
    finalBalances: {
      node1: {
        totalBalance: finalBalanceNode1.totalBalance,
        totalStates: finalBalanceNode1.totalStates,
        overflow: finalBalanceNode1.overflow
      },
      node2: {
        totalBalance: finalBalanceNode2.totalBalance,
        totalStates: finalBalanceNode2.totalStates,
        overflow: finalBalanceNode2.overflow
      },
      node3: {
        totalBalance: finalBalanceNode3.totalBalance,
        totalStates: finalBalanceNode3.totalStates,
        overflow: finalBalanceNode3.overflow
      }
    },
    node1Verifier: verifierNode1.lookup,
    node2Verifier: verifierNode2.lookup,
    node3Verifier: verifierNode3.lookup,
    timestamp: new Date().toISOString()
  };

  // Use command-line argument for data directory if provided, otherwise use default
  const dataDir = getCachePath();
  if (!fs.existsSync(dataDir)) {
    fs.mkdirSync(dataDir, { recursive: true });
  }

  const timestamp = new Date().toISOString().replace(/[:.]/g, '-');
  const dataFile = path.join(dataDir, `contract-data-${timestamp}.json`);
  fs.writeFileSync(dataFile, JSON.stringify(contractData, null, 2));
  logger.log(`Contract data saved to ${dataFile}`);

  // All steps completed successfully
  logger.log("All operations completed successfully!");
  return true;
}

// Execute the main function if this file is run directly
if (require.main === module) {
  main()
    .then((success: boolean) => {
      process.exit(success ? 0 : 1); // Exit with 0 for success, 1 for failure
    })
    .catch((err) => {
      logger.error("Exiting due to an uncaught error:", err);
      process.exit(1); // Exit with status 1 for any uncaught errors
    });
}<|MERGE_RESOLUTION|>--- conflicted
+++ resolved
@@ -18,11 +18,7 @@
 import * as fs from 'fs';
 import * as path from 'path';
 import { ContractData } from "./tests/data-persistence";
-<<<<<<< HEAD
-import { getCachePath, nodeConnections } from "paladin-example-common";
-=======
-import { nodeConnections, DEFAULT_POLL_TIMEOUT } from "paladin-example-common";
->>>>>>> 32af039f
+import { nodeConnections, getCachePath, DEFAULT_POLL_TIMEOUT } from "paladin-example-common";
 import assert from "assert";
 
 const logger = console;
