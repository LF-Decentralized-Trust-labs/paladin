--- conflicted
+++ resolved
@@ -19,17 +19,14 @@
   PenteFactory,
   TransactionType,
 } from "@lfdecentralizedtrust-labs/paladin-sdk";
-<<<<<<< HEAD
-import { checkDeploy, checkReceipt, getCachePath } from "paladin-example-common";
-=======
 import {
   checkDeploy,
   checkReceipt,
+  getCachePath,
   DEFAULT_POLL_TIMEOUT,
   LONG_POLL_TIMEOUT,
   POLL_INTERVAL,
 } from "paladin-example-common";
->>>>>>> 32af039f
 import atomJson from "./abis/Atom.json";
 import atomFactoryJson from "./abis/AtomFactory.json";
 import bondTrackerPublicJson from "./abis/BondTrackerPublic.json";
