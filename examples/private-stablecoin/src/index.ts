--- conflicted
+++ resolved
@@ -25,12 +25,8 @@
 import { buildBabyjub } from "circomlibjs";
 import * as fs from 'fs';
 import * as path from 'path';
-<<<<<<< HEAD
 import { ContractData } from "./tests/data-persistence";
-=======
-import { ContractData } from "./verify-deployed";
 import { nodeConnections } from "../../common/src/config";
->>>>>>> 9caa756e
 
 const logger = console;
  
