/*
 * Copyright © 2025 Kaleido, Inc.
 *
 * Licensed under the Apache License, Version 2.0 (the "License"); you may not use this file except in compliance with
 * the License. You may obtain a copy of the License at
 *
 * http://www.apache.org/licenses/LICENSE-2.0
 *
 * Unless required by applicable law or agreed to in writing, software distributed under the License is distributed on
 * an "AS IS" BASIS, WITHOUT WARRANTIES OR CONDITIONS OF ANY KIND, either express or implied. See the License for the
 * specific language governing permissions and limitations under the License.
 *
 * SPDX-License-Identifier: Apache-2.0
 */
import PaladinClient, {
  TransactionType,
} from "@lfdecentralizedtrust-labs/paladin-sdk";
import helloWorldJson from "./abis/HelloWorld.json";
import * as fs from 'fs';
import * as path from 'path';
<<<<<<< HEAD
import { getCachePath, nodeConnections } from "paladin-example-common";
=======
import { nodeConnections, DEFAULT_POLL_TIMEOUT } from "paladin-example-common";
>>>>>>> 32af039f

const logger = console;

async function main(): Promise<boolean> {
  // --- Initialization from Imported Config ---
  if (nodeConnections.length < 1) {
    logger.error("The environment config must provide at least 1 node for this scenario.");
    return false;
  }
  
  logger.log("Initializing Paladin client from the environment configuration...");
  const paladin = new PaladinClient(nodeConnections[0].clientOptions);
  const [owner] = paladin.getVerifiers(`owner@${nodeConnections[0].id}`);

  // Retrieve the verifier for the owner account

  // STEP 1: Deploy the HelloWorld contract
  logger.log("STEP 1: Deploying the HelloWorld contract...");
  const deploymentTxID = await paladin.ptx.sendTransaction({
    type: TransactionType.PUBLIC,
    abi: helloWorldJson.abi,
    bytecode: helloWorldJson.bytecode,
    from: owner.lookup,
    data: {},
  });

  // Wait for the deployment receipt
  const deploymentReceipt = await paladin.pollForReceipt(deploymentTxID, DEFAULT_POLL_TIMEOUT, true);
  if (!deploymentReceipt?.contractAddress) {
    logger.error("STEP 1: Deployment failed!");
    return false;
  }
  logger.log("STEP 1: HelloWorld contract deployed successfully!");

  // STEP 2: Call the sayHello function
  logger.log("STEP 2: Calling the sayHello function...");
  const name = "John"; // Example name for the greeting

  const sayHelloTxID = await paladin.ptx.sendTransaction({
    type: TransactionType.PUBLIC,
    abi: helloWorldJson.abi,
    function: "sayHello",
    from: owner.lookup,
    to: deploymentReceipt.contractAddress,
    data: {
      name: name,
    },
  });

  if (!sayHelloTxID) {
    logger.error("STEP 2: Function call failed!");
    return false;
  }

  // Wait for the function call receipt
  const functionReceipt = await paladin.pollForReceipt(sayHelloTxID, DEFAULT_POLL_TIMEOUT, true);
  if (!functionReceipt?.transactionHash) {
    logger.error("STEP 2: Receipt retrieval failed!");
    return false;
  }
  
  // Validate the transaction was successful
  if (!functionReceipt.success) {
    logger.error("STEP 2: Transaction failed!");
    return false;
  }
  logger.log("STEP 2: sayHello function executed successfully!");

  // STEP 3: Retrieve and verify the emitted event
  logger.log("STEP 3: Retrieving and verifying emitted events...");
  const events = await paladin.bidx.decodeTransactionEvents(
    functionReceipt.transactionHash,
    helloWorldJson.abi,
    "pretty=true",
  );

  // Extract the event message and validate its content
  const message = events[0].data["message"];
  const expectedOutput = `Welcome to Paladin, ${name}`;
  if (message !== expectedOutput) {
    logger.error(`STEP 3: ERROR - Event data does not match the expected output! message: "${message}"`);
    return false;
  }
  logger.log("STEP 3: Events verified successfully!");

  // Save contract address and message to file for later use
  const contractData = {
    contractAddress: deploymentReceipt.contractAddress,
    message: message,
    transactionHash: functionReceipt.transactionHash,
    timestamp: new Date().toISOString()
  };

  // Use command-line argument for data directory if provided, otherwise use default
  const dataDir = getCachePath();
  if (!fs.existsSync(dataDir)) {
    fs.mkdirSync(dataDir, { recursive: true });
  }

  const timestamp = new Date().toISOString().replace(/[:.]/g, '-');
  const dataFile = path.join(dataDir, `contract-data-${timestamp}.json`);
  fs.writeFileSync(dataFile, JSON.stringify(contractData, null, 2));
  logger.log(`Contract data saved to ${dataFile}`);

  // Log the final message to the console
  logger.log("\n", message, "\n");

  return true;
}

if (require.main === module) {
  main()
    .then((success: boolean) => {
      process.exit(success ? 0 : 1);
    })
    .catch((err) => {
      console.error("Exiting with uncaught error");
      console.error(err);
      process.exit(1);
    });
}<|MERGE_RESOLUTION|>--- conflicted
+++ resolved
@@ -18,11 +18,7 @@
 import helloWorldJson from "./abis/HelloWorld.json";
 import * as fs from 'fs';
 import * as path from 'path';
-<<<<<<< HEAD
-import { getCachePath, nodeConnections } from "paladin-example-common";
-=======
-import { nodeConnections, DEFAULT_POLL_TIMEOUT } from "paladin-example-common";
->>>>>>> 32af039f
+import { nodeConnections, getCachePath, DEFAULT_POLL_TIMEOUT } from "paladin-example-common";
 
 const logger = console;
 
