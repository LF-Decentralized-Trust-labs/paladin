--- conflicted
+++ resolved
@@ -16,11 +16,7 @@
 import storageJson from "../abis/Storage.json";
 import * as fs from 'fs';
 import * as path from 'path';
-<<<<<<< HEAD
-import { nodeConnections, findLatestContractDataFile, getCachePath } from "paladin-example-common";
-=======
-import { nodeConnections, DEFAULT_POLL_TIMEOUT } from "paladin-example-common";
->>>>>>> 32af039f
+import { nodeConnections, findLatestContractDataFile, getCachePath, DEFAULT_POLL_TIMEOUT } from "paladin-example-common";
 
 const logger = console;
 
