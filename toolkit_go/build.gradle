/*
 * Copyright © 2024 Kaleido, Inc.
 *
 * Licensed under the Apache License, Version 2.0 (the "License"); you may not use this file except in compliance with
 * the License. You may obtain a copy of the License at
 *
 * http://www.apache.org/licenses/LICENSE-2.0
 *
 * Unless required by applicable law or agreed to in writing, software distributed under the License is distributed on
 * an "AS IS" BASIS, WITHOUT WARRANTIES OR CONDITIONS OF ANY KIND, either express or implied. See the License for the
 * specific language governing permissions and limitations under the License.
 *
 * SPDX-License-Identifier: Apache-2.0
 */

import org.apache.tools.ant.filters.LineContains

ext {
    goFiles = fileTree(".") {
        include "pkg/**/*.go"
    }
<<<<<<< HEAD
    targetCoverage = 100
=======
    targetCoverage = 99
>>>>>>> 9e7bb40d
    maxCoverageBarGap = 1
    coverageExcludedPackages = [
        'github.com/kaleido-io/paladin/toolkit/pkg/prototk',
    ]
}

configurations {
    toolkitProtoDefinitions {
        canBeConsumed = false
    }
}

dependencies {
    toolkitProtoDefinitions project(path: ":toolkit_proto", configuration: "toolkitProtoDefinitions")
}

task installTools(type:Exec) {
    workingDir '.'
    environment('GOBIN', "${projectDir}/bin")
    executable 'go'
    args 'install'
    inputs.files(['go.mod','go.sum'])
    outputs.files(
        "bin/protoc-gen-go",
        "bin/protoc-gen-go-grpc",
        "bin/golangci-lint",
        "bin/mockery",
    )
    // We use go.mod for dependency version management
    // tools/tools.go tracks deps too - to avoid go mod tidy discarding them all
    args 'google.golang.org/protobuf/cmd/protoc-gen-go'
    args 'google.golang.org/grpc/cmd/protoc-gen-go-grpc'
    args 'github.com/golangci/golangci-lint/cmd/golangci-lint'
    args 'github.com/vektra/mockery/v2'
}

task protoc(type: ProtoCompile, dependsOn: [installTools]) {
    protocPath "bin"
    protoPath configurations.toolkitProtoDefinitions.asPath
    protoFiles fileTree(configurations.toolkitProtoDefinitions.asPath) {
        include "*.proto"
    }
    plugins {
        go {
            out "${projectDir}/pkg/prototk"
            opt 'paths=source_relative'
            fileTree(configurations.toolkitProtoDefinitions.asPath) {
               include "*.proto"
            }.each { File file ->
                opt "M${file.name}=pkg/prototk"
            }
        }
        go_grpc {
            out "${projectDir}/pkg/prototk"
            opt 'paths=source_relative'
            fileTree(configurations.toolkitProtoDefinitions.asPath) {
               include "*.proto"
            }.each { File file ->
                opt "M${file.name}=pkg/prototk"
            }
        }
    }
}

task clean(type: Delete, dependsOn: ':testinfra:stopTestInfra') {
    delete fileTree("bin") {
        exclude "README.md", ".gitignore"
    }
    delete fileTree(".") {
        include "**/*.pb.go"
    }
    delete 'coverage'
    delete 'componenttest/abis'
}

task goGet(type:Exec, dependsOn:tasks.protoc) {
    workingDir '.'

    inputs.files('go.mod')
    inputs.files(goFiles)
    outputs.files('go.sum')

    executable 'go'
    args 'get'
    args './pkg/...'
}

task lint(type: Exec, dependsOn:tasks.protoc) {
    workingDir '.'

    inputs.files(goFiles);
    environment 'GOGC', '20'

    executable "${projectDir}/bin/golangci-lint"
    args 'run'
    args '-v'
    args '--color=always'
    args '--timeout', '5m'
}

task test(type: Exec, dependsOn: [tasks.goGet]) {
    inputs.files(getProject().goFiles)
    outputs.dir('coverage')

    workingDir '.'
    executable 'go'
    args 'test'
    args './pkg/...'
    args '-cover'
    args '-covermode=atomic'
    args '-timeout=30s'
    args "-test.gocoverdir=${getProject().projectDir}/coverage"
}

task buildCoverageTxt(type: Exec, dependsOn: [
        tasks.protoc,
        tasks.lint,
        tasks.test,
    ]) {
    inputs.files(fileTree(project.mkdir('coverage')) {
        include "covcounters.*"
        include "covmeta.*"
    })
    outputs.files('coverage/coverage_unfiltered.txt')
    executable 'go'
    args 'tool', 'covdata', 'textfmt'
    args '-i', "${projectDir}/coverage"
    args '-o', "${projectDir}/coverage/coverage_unfiltered.txt"

}

task aggregateCoverage(type: Copy, dependsOn: tasks.buildCoverageTxt) {
    from 'coverage/coverage_unfiltered.txt'
    into 'coverage'
    outputs.files('coverage/coverage.txt')
    eachFile { fcd ->
        fcd.setRelativePath(fcd.relativePath.replaceLastName('coverage.txt'))
    }
    filter(LineContains, negate: true, contains: getProject().ext.coverageExcludedPackages, matchAny: true) 
}

task checkCoverage(dependsOn: [tasks.aggregateCoverage]) {
    inputs.files('coverage/coverage.txt')

    doLast {
        def coverageOutput = ("go tool cover -func=${projectDir}/coverage/coverage.txt").execute().text
        def totalCoverage = coverageOutput.readLines().find { it.contains('total:') }?.split()?.last()?.replace('%', '')
        println "Coverage is ${totalCoverage}%"
        if (totalCoverage && totalCoverage.toFloat() < targetCoverage) {
            throw new GradleException("ERROR: Coverage is below ${targetCoverage}% (current coverage: ${totalCoverage}%)")
        } else if ( totalCoverage.toFloat() - targetCoverage > maxCoverageBarGap) {
            throw new GradleException("ERROR: The target coverage ${targetCoverage}% is below the current coverage: ${totalCoverage}% for more than ${maxCoverageBarGap}%, please update the targetCoverage value in ./kata/build.gradle file")
        } else {
            println "Coverage is above ${targetCoverage}%, current coverage: ${totalCoverage}%"
        }
    }
}

task build {
    dependsOn tasks.lint
    dependsOn tasks.test
    dependsOn tasks.checkCoverage
}
<|MERGE_RESOLUTION|>--- conflicted
+++ resolved
@@ -19,11 +19,7 @@
     goFiles = fileTree(".") {
         include "pkg/**/*.go"
     }
-<<<<<<< HEAD
-    targetCoverage = 100
-=======
     targetCoverage = 99
->>>>>>> 9e7bb40d
     maxCoverageBarGap = 1
     coverageExcludedPackages = [
         'github.com/kaleido-io/paladin/toolkit/pkg/prototk',
