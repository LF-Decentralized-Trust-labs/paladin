import { loadFixture } from "@nomicfoundation/hardhat-toolbox/network-helpers";
import { expect } from "chai";
import { randomBytes } from "crypto";
import {
  AbiCoder,
  ContractTransactionReceipt,
  Interface,
  Signer,
  TypedDataEncoder,
} from "ethers";
import hre, { ethers } from "hardhat";
import { NotoFactory, Noto } from "../../../typechain-types";

export const NotoConfigID_V0 = "0x00010000";

export async function newTransferHash(
  noto: Noto,
  inputs: string[],
  outputs: string[],
  data: string
) {
  const domain = {
    name: "noto",
    version: "0.0.1",
    chainId: hre.network.config.chainId,
    verifyingContract: await noto.getAddress(),
  };
  const types = {
    Transfer: [
      { name: "inputs", type: "bytes32[]" },
      { name: "outputs", type: "bytes32[]" },
      { name: "data", type: "bytes" },
    ],
  };
  const value = { inputs, outputs, data };
  return {
    hash: TypedDataEncoder.hash(domain, types, value),
  };
}

export function randomBytes32() {
  return "0x" + Buffer.from(randomBytes(32)).toString("hex");
}

export function fakeTXO() {
  return randomBytes32();
}

export async function deployNotoInstance(
  notoFactory: NotoFactory,
  notoInterface: Interface,
  notary: string
) {
  const abi = AbiCoder.defaultAbiCoder();
  const deployTx = await notoFactory.deploy(
    randomBytes32(),
    notary,
    NotoConfigID_V0 + abi.encode(["string"], [""]).substring(2)
  );
  const deployReceipt = await deployTx.wait();
  const deployEvent = deployReceipt?.logs.find(
    (l) => notoInterface.parseLog(l)?.name === "PaladinNewSmartContract_V0"
  );
  expect(deployEvent).to.exist;
  return deployEvent?.address ?? "";
}

describe("Noto", function () {
  async function deployNotoFixture() {
    const [notary, other] = await ethers.getSigners();

    const NotoFactory = await ethers.getContractFactory("NotoFactory");
    const notoFactory = await NotoFactory.deploy();
    const Noto = await ethers.getContractFactory("Noto");
<<<<<<< HEAD
    const noto = await Noto.deploy(
      randomBytes32(),
      notary.address,
      "0x"
=======
    const noto = Noto.attach(
      await deployNotoInstance(notoFactory, Noto.interface, notary.address)
>>>>>>> 25997cad
    );

    return { noto: noto as Noto, notary, other };
  }

  async function doTransfer(
    notary: Signer,
    noto: Noto,
    inputs: string[],
    outputs: string[],
    data: string
  ) {
    const tx = await noto.connect(notary).transfer(inputs, outputs, "0x", data);
    const results: ContractTransactionReceipt | null = await tx.wait();

    for (const log of results?.logs || []) {
      const event = noto.interface.parseLog(log as any);
      expect(event?.args.inputs).to.deep.equal(inputs);
      expect(event?.args.outputs).to.deep.equal(outputs);
      expect(event?.args.data).to.deep.equal(data);
    }
    for (const input of inputs) {
      expect(await noto.isUnspent(input)).to.equal(false);
    }
    for (const output of outputs) {
      expect(await noto.isUnspent(output)).to.equal(true);
    }
  }

  it("UTXO lifecycle and double-spend protections", async function () {
    const { noto, notary } = await loadFixture(deployNotoFixture);

    const txo1 = fakeTXO();
    const txo2 = fakeTXO();
    const txo3 = fakeTXO();

    // Make two UTXOs
    await doTransfer(notary, noto, [], [txo1, txo2], randomBytes32());

    // Check for double-mint protection
    await expect(
      doTransfer(notary, noto, [], [txo1], randomBytes32())
    ).rejectedWith("NotoInvalidOutput");

    // Check for spend unknown protection
    await expect(
      doTransfer(notary, noto, [txo3], [], randomBytes32())
    ).rejectedWith("NotoInvalidInput");

    // Spend one
    await doTransfer(notary, noto, [txo1], [txo3], randomBytes32());

    // Check for double-spend protection
    await expect(
      doTransfer(notary, noto, [txo1], [txo3], randomBytes32())
    ).rejectedWith("NotoInvalidInput");

    // Spend another
    await doTransfer(notary, noto, [txo2], [], randomBytes32());

    // Spend the last one
    await doTransfer(notary, noto, [txo3], [], randomBytes32());
  });
});<|MERGE_RESOLUTION|>--- conflicted
+++ resolved
@@ -59,10 +59,10 @@
   );
   const deployReceipt = await deployTx.wait();
   const deployEvent = deployReceipt?.logs.find(
-    (l) => notoInterface.parseLog(l)?.name === "PaladinNewSmartContract_V0"
+    (l) => notoFactory.interface.parseLog(l)?.name === "PaladinRegisterSmartContract_V0"
   );
   expect(deployEvent).to.exist;
-  return deployEvent?.address ?? "";
+  return deployEvent?.args.instance ?? "";
 }
 
 describe("Noto", function () {
@@ -72,15 +72,8 @@
     const NotoFactory = await ethers.getContractFactory("NotoFactory");
     const notoFactory = await NotoFactory.deploy();
     const Noto = await ethers.getContractFactory("Noto");
-<<<<<<< HEAD
-    const noto = await Noto.deploy(
-      randomBytes32(),
-      notary.address,
-      "0x"
-=======
     const noto = Noto.attach(
       await deployNotoInstance(notoFactory, Noto.interface, notary.address)
->>>>>>> 25997cad
     );
 
     return { noto: noto as Noto, notary, other };
