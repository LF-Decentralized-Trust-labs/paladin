name: Docs Site

on:
  push:
    branches:
      - main
    paths:
      - "doc-site/docs/**"
  pull_request:
    paths:
      - "doc-site/docs/**"
  release:
    types: [released]
jobs:
  build:
    runs-on: ubuntu-latest
    env:
      LATEST_TAG: ""
    permissions:
      contents: write
    steps:
      - name: Checkout source
        uses: actions/checkout@v4
        with:
          fetch-depth: 0

      # Set up Go
      - name: Set up Go
        uses: actions/setup-go@v5
        with:
<<<<<<< HEAD
          go-version: "1.23"
=======
          go-version: '1.24'
>>>>>>> fc23fe79
          check-latest: true
          cache-dependency-path: |
            **/*.sum

      - name: Setup Docs Deploy
        run: |
          git config --global user.name "GitHub Actions"
          git config --global user.email "noreply@github.com"

      - name: Get the latest tag
        run: |
          git fetch --tags
          latest_tag=$(git tag -l | sort -V | grep -v "rc" | tail -n 1)
          echo "latest tag: $latest_tag"
          echo "LATEST_TAG=$latest_tag" >> $GITHUB_ENV

      - name: Install docs dependencies
        working-directory: doc-site
        run: pip install -r requirements.txt

      - name: Build CRD Reference Docs
        working-directory: operator
        run: make generate-reference-docs

      - name: Update doc site for release
        if: github.event.action == 'released' && github.ref_name != env.LATEST_TAG
        working-directory: doc-site
        run: mike deploy ${{ github.event.release.tag_name }} --push

      - name: Update doc site for latest release
        if: github.event.action == 'released' && github.ref_name == env.LATEST_TAG
        working-directory: doc-site
        run: mike deploy ${{ github.event.release.tag_name }} latest -u --push

      - name: Update doc site for `main` branch
        if: ${{ github.event_name == 'push' }}
        working-directory: doc-site
        run: mike deploy head --push

      - name: Test building the doc site but do not deploy it
        if: ${{ github.event_name == 'pull_request' }}
        working-directory: doc-site
        run: mkdocs build<|MERGE_RESOLUTION|>--- conflicted
+++ resolved
@@ -28,11 +28,7 @@
       - name: Set up Go
         uses: actions/setup-go@v5
         with:
-<<<<<<< HEAD
-          go-version: "1.23"
-=======
-          go-version: '1.24'
->>>>>>> fc23fe79
+          go-version: "1.24"
           check-latest: true
           cache-dependency-path: |
             **/*.sum
