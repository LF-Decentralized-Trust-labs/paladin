/*
 * Copyright © 2024 Kaleido, Inc.
 *
 * Licensed under the Apache License, Version 2.0 (the "License"); you may not use this file except in compliance with
 * the License. You may obtain a copy of the License at
 *
 * http://www.apache.org/licenses/LICENSE-2.0
 *
 * Unless required by applicable law or agreed to in writing, software distributed under the License is distributed on
 * an "AS IS" BASIS, WITHOUT WARRANTIES OR CONDITIONS OF ANY KIND, either express or implied. See the License for the
 * specific language governing permissions and limitations under the License.
 *
 * SPDX-License-Identifier: Apache-2.0
 */

import org.apache.tools.ant.taskdefs.condition.Os
import org.apache.tools.ant.filters.LineContains

ext {
    goFiles = fileTree(".") {
        include "pkg/**/*.go"
    }
<<<<<<< HEAD
    targetCoverage = 99
=======
    targetCoverage = 99.9
>>>>>>> fc23fe79
    maxCoverageBarGap = 1
}

configurations {
    // Consumable configurations
    goSource {
        canBeConsumed = true
        canBeResolved = false
    }
}


task clean(type: Delete, dependsOn: ':testinfra:stopTestInfra') {
    delete "${buildDir}"

    delete fileTree("bin") {
        exclude "README.md", ".gitignore"
    }
    delete 'coverage'
}

task goGet(type:Exec) {
    workingDir '.'

    inputs.files('go.mod')
    inputs.files(goFiles)
    outputs.files('go.sum')

    executable 'go'
    args 'get'
    args './pkg/...'
}

task lint(type: Exec, dependsOn:[":installGolangCILint"]) {
    workingDir '.'

    helpers.lockResource(it, "lint.lock")
    inputs.files(goFiles)
    environment 'GOGC', '20'

    executable "golangci-lint"
    args 'run'
    args '-v'
    args '--color=always'
    args '--timeout', '5m'
    args '--tests=false'
}

task test(type: Exec, dependsOn: [goGet]) {
    inputs.files(getProject().goFiles)
    outputs.dir('coverage')

    workingDir '.'
    executable 'go'
    args 'test'
    args './pkg/...'
    args '-cover'
    args '-covermode=atomic'
    args '-timeout=30s'
    if (project.findProperty('verboseTests') == 'true') {
        args '-v'
    }
    args "-test.gocoverdir=${getProject().projectDir}/coverage"
}

task buildCoverageTxt(type: Exec, dependsOn: [
        lint,
        test,
    ]) {
    inputs.files(fileTree(project.mkdir('coverage')) {
        include "covcounters.*"
        include "covmeta.*"
    })
    outputs.files('coverage/coverage.txt')
    executable 'go'
    args 'tool', 'covdata', 'textfmt'
    args '-i', "${projectDir}/coverage"
    args '-o', "${projectDir}/coverage/coverage.txt"

}

// Filter the coverage report file.
// The coverage.txt file generated contains the file "pkg/wsclient/wstestserver.go" which is not
// relevant for the coverage report as it is a helper file used to run the tests
task filterCoverageTxt {
    dependsOn buildCoverageTxt
    inputs.file("$projectDir/coverage/coverage.txt")
    outputs.file("$projectDir/coverage/coverage.filtered.txt")
    doLast {
        def inFile  = file("$projectDir/coverage/coverage.txt")
        def outFile = file("$projectDir/coverage/coverage.filtered.txt")
        outFile.text = inFile.readLines()
            // drop any line that starts with the path to the tet file helper
            .findAll { line -> !line.startsWith("pkg/wsclient/wstestserver.go") }
            .join(System.lineSeparator())
    }
}

task checkCoverage(type: GoCheckCoverage, dependsOn: [filterCoverageTxt]) {
    coverageFile('coverage/coverage.filtered.txt')
    target = targetCoverage
    maxGap = maxCoverageBarGap
}

task build {
    dependsOn lint
    dependsOn test
    dependsOn checkCoverage
}

dependencies {
    goSource files(goFiles)
}<|MERGE_RESOLUTION|>--- conflicted
+++ resolved
@@ -20,11 +20,7 @@
     goFiles = fileTree(".") {
         include "pkg/**/*.go"
     }
-<<<<<<< HEAD
-    targetCoverage = 99
-=======
     targetCoverage = 99.9
->>>>>>> fc23fe79
     maxCoverageBarGap = 1
 }
 
