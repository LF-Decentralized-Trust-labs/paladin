--- conflicted
+++ resolved
@@ -84,11 +84,8 @@
             @JsonProperty
             JsonHex.Address registryAddress,
             @JsonProperty
-<<<<<<< HEAD
-=======
             ConfigPlugin plugin,
             @JsonProperty
->>>>>>> 9b1dd33a
             Map<String, Object> config
     ) {
     }
