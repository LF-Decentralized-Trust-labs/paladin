--- conflicted
+++ resolved
@@ -52,14 +52,8 @@
 	GetBalance(ctx context.Context, address string, block string) (balance *ethtypes.HexInteger, err error)
 	GasEstimate(ctx context.Context, tx *ethsigner.Transaction, a abi.ABI) (gasLimit *ethtypes.HexInteger, err error)
 	GetTransactionCount(ctx context.Context, fromAddr string) (transactionCount *ethtypes.HexUint64, err error)
-<<<<<<< HEAD
-	CallContract(ctx context.Context, from *string, tx *ethsigner.Transaction, block string) (data tktypes.HexBytes, err error)
-	BuildRawTransaction(ctx context.Context, txVersion EthTXVersion, from string, tx *ethsigner.Transaction) (tktypes.HexBytes, error)
-=======
-	GetTransactionReceipt(ctx context.Context, txHash string) (*TransactionReceiptResponse, error)
 	CallContract(ctx context.Context, from *string, tx *ethsigner.Transaction, block string, a abi.ABI) (data tktypes.HexBytes, err error)
 	BuildRawTransaction(ctx context.Context, txVersion EthTXVersion, from string, tx *ethsigner.Transaction, a abi.ABI) (tktypes.HexBytes, error)
->>>>>>> a3f21a94
 	SendRawTransaction(ctx context.Context, rawTX tktypes.HexBytes) (*tktypes.Bytes32, error)
 }
 
@@ -173,64 +167,7 @@
 	return &gasPrice, nil
 }
 
-<<<<<<< HEAD
-func (ec *ethClient) GasEstimate(ctx context.Context, tx *ethsigner.Transaction) (*ethtypes.HexInteger, error) {
-=======
-func (ec *ethClient) GetTransactionReceipt(ctx context.Context, txHash string) (*TransactionReceiptResponse, error) {
-
-	// Get the receipt in the back-end JSON/RPC format
-	var ethReceipt *txReceiptJSONRPC
-	rpcErr := ec.rpc.CallRPC(ctx, &ethReceipt, "eth_getTransactionReceipt", txHash)
-	if rpcErr != nil {
-		return nil, rpcErr.Error()
-	}
-	if ethReceipt == nil {
-		return nil, i18n.NewError(ctx, msgs.MsgReceiptNotAvailable, txHash)
-	}
-	isSuccess := (ethReceipt.Status != nil && ethReceipt.Status.BigInt().Int64() > 0)
-
-	var returnDataString *string
-	var transactionErrorMessage *string
-
-	if !isSuccess {
-		returnDataString, transactionErrorMessage = ec.getErrorInfo(ctx, ethReceipt.RevertReason)
-	}
-
-	fullReceipt, _ := json.Marshal(&receiptExtraInfo{
-		ContractAddress:   ethReceipt.ContractAddress,
-		CumulativeGasUsed: (*fftypes.FFBigInt)(ethReceipt.CumulativeGasUsed),
-		From:              ethReceipt.From,
-		To:                ethReceipt.To,
-		GasUsed:           (*fftypes.FFBigInt)(ethReceipt.GasUsed),
-		Status:            (*fftypes.FFBigInt)(ethReceipt.Status),
-		ReturnValue:       returnDataString,
-		ErrorMessage:      transactionErrorMessage,
-	})
-
-	var txIndex int64
-	if ethReceipt.TransactionIndex != nil {
-		txIndex = ethReceipt.TransactionIndex.BigInt().Int64()
-	}
-	receiptResponse := &TransactionReceiptResponse{
-		BlockNumber:      (*fftypes.FFBigInt)(ethReceipt.BlockNumber),
-		TransactionIndex: fftypes.NewFFBigInt(txIndex),
-		BlockHash:        ethReceipt.BlockHash.String(),
-		Success:          isSuccess,
-		ProtocolID:       ProtocolIDForReceipt((*fftypes.FFBigInt)(ethReceipt.BlockNumber), fftypes.NewFFBigInt(txIndex)),
-		ExtraInfo:        fftypes.JSONAnyPtrBytes(fullReceipt),
-	}
-
-	if ethReceipt.ContractAddress != nil {
-		location, _ := json.Marshal(map[string]string{
-			"address": ethReceipt.ContractAddress.String(),
-		})
-		receiptResponse.ContractLocation = fftypes.JSONAnyPtrBytes(location)
-	}
-	return receiptResponse, nil
-}
-
 func (ec *ethClient) GasEstimate(ctx context.Context, tx *ethsigner.Transaction, a abi.ABI) (*ethtypes.HexInteger, error) {
->>>>>>> a3f21a94
 	var gasEstimate ethtypes.HexInteger
 	if rpcErr := ec.rpc.CallRPC(ctx, &gasEstimate, "eth_estimateGas", tx); rpcErr != nil {
 		log.L(ctx).Errorf("eth_estimateGas failed: %+v", rpcErr)
