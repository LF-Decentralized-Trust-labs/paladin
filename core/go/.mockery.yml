template: testify
pkgname: "{{.SrcPackageName}}mocks"
structname: "{{.InterfaceName}}"
filename: "{{.SrcPackageName}}mocks.go"
pkgname: "{{.SrcPackageName}}mocks"
structname: "{{.InterfaceName}}"
filename: "{{.SrcPackageName}}mocks.go"
dir: "mocks/{{.SrcPackageName}}mocks"
packages:
  github.com/LF-Decentralized-Trust-labs/paladin/sdk/go/pkg/rpcclient:
    config:
      all: true
  github.com/LF-Decentralized-Trust-labs/paladin/toolkit/pkg/rpcserver:
    config:
      all: true
  github.com/LF-Decentralized-Trust-labs/paladin/toolkit/pkg/signer:
    interfaces:
      SigningModule:
  github.com/LF-Decentralized-Trust-labs/paladin/core/pkg/blockindexer:
    interfaces:
      BlockIndexer:
  github.com/LF-Decentralized-Trust-labs/paladin/core/pkg/ethclient:
    config:
      all: true
  github.com/LF-Decentralized-Trust-labs/paladin/core/internal/components:
    config:
      all: true
    interfaces:
      KeyManager:
  github.com/LF-Decentralized-Trust-labs/paladin/core/internal/componentmgr:
    config:
      all: true
  github.com/LF-Decentralized-Trust-labs/paladin/core/internal/metrics:
    config:
      all: true
<<<<<<< HEAD
  github.com/kaleido-io/paladin/core/internal/publictxmgr:
=======
  github.com/LF-Decentralized-Trust-labs/paladin/core/internal/privatetxnmgr/ptmgrtypes:
    config:
      all: true
    interfaces:
      TransactionFlow:
        config:
          dir: "{{.InterfaceDir}}"
          filename: "mock_transaction_flow.go"
          pkgname: "{{.SrcPackageName}}"
          structname: "Mock{{.InterfaceName}}"
  github.com/LF-Decentralized-Trust-labs/paladin/core/internal/privatetxnmgr/syncpoints:
    config:
      all: true
  github.com/LF-Decentralized-Trust-labs/paladin/core/internal/publictxmgr:
>>>>>>> fc23fe79
    interfaces:
      InFlightStageActionTriggers:<|MERGE_RESOLUTION|>--- conflicted
+++ resolved
@@ -1,7 +1,4 @@
 template: testify
-pkgname: "{{.SrcPackageName}}mocks"
-structname: "{{.InterfaceName}}"
-filename: "{{.SrcPackageName}}mocks.go"
 pkgname: "{{.SrcPackageName}}mocks"
 structname: "{{.InterfaceName}}"
 filename: "{{.SrcPackageName}}mocks.go"
@@ -16,6 +13,9 @@
   github.com/LF-Decentralized-Trust-labs/paladin/toolkit/pkg/signer:
     interfaces:
       SigningModule:
+  github.com/LF-Decentralized-Trust-labs/paladin/core/pkg/persistence:
+    config:
+      all: true
   github.com/LF-Decentralized-Trust-labs/paladin/core/pkg/blockindexer:
     interfaces:
       BlockIndexer:
@@ -25,31 +25,54 @@
   github.com/LF-Decentralized-Trust-labs/paladin/core/internal/components:
     config:
       all: true
-    interfaces:
-      KeyManager:
   github.com/LF-Decentralized-Trust-labs/paladin/core/internal/componentmgr:
     config:
       all: true
   github.com/LF-Decentralized-Trust-labs/paladin/core/internal/metrics:
     config:
       all: true
-<<<<<<< HEAD
-  github.com/kaleido-io/paladin/core/internal/publictxmgr:
-=======
-  github.com/LF-Decentralized-Trust-labs/paladin/core/internal/privatetxnmgr/ptmgrtypes:
+  github.com/LF-Decentralized-Trust-labs/paladin/core/internal/publictxmgr:
+    interfaces:
+      InFlightStageActionTriggers:
+  github.com/LF-Decentralized-Trust-labs/paladin/core/internal/sequencer/common:
     config:
       all: true
-    interfaces:
-      TransactionFlow:
-        config:
-          dir: "{{.InterfaceDir}}"
-          filename: "mock_transaction_flow.go"
-          pkgname: "{{.SrcPackageName}}"
-          structname: "Mock{{.InterfaceName}}"
-  github.com/LF-Decentralized-Trust-labs/paladin/core/internal/privatetxnmgr/syncpoints:
+      dir: "{{.InterfaceDir}}"
+      pkgname: "{{.SrcPackageName}}"
+      structname: "Mock{{.InterfaceName}}"
+  github.com/LF-Decentralized-Trust-labs/paladin/core/internal/sequencer/metrics:
     config:
       all: true
-  github.com/LF-Decentralized-Trust-labs/paladin/core/internal/publictxmgr:
->>>>>>> fc23fe79
-    interfaces:
-      InFlightStageActionTriggers:+      dir: "{{.InterfaceDir}}"
+      pkgname: "{{.SrcPackageName}}"
+      structname: "Mock{{.InterfaceName}}"
+  github.com/LF-Decentralized-Trust-labs/paladin/core/internal/sequencer/syncpoints:
+    config:
+      all: true
+      dir: "{{.InterfaceDir}}"
+      pkgname: "{{.SrcPackageName}}"
+      structname: "Mock{{.InterfaceName}}"
+  github.com/LF-Decentralized-Trust-labs/paladin/core/internal/sequencer/coordinator/transaction:
+    config:
+      all: true
+      dir: "{{.InterfaceDir}}"
+      pkgname: "{{.SrcPackageName}}"
+      structname: "Mock{{.InterfaceName}}"
+  github.com/LF-Decentralized-Trust-labs/paladin/core/internal/sequencer/sender:
+    config:
+      all: true
+      dir: "{{.InterfaceDir}}"
+      pkgname: "{{.SrcPackageName}}"
+      structname: "Mock{{.InterfaceName}}"
+  github.com/LF-Decentralized-Trust-labs/paladin/core/internal/sequencer/transport:
+    config:
+      all: true
+      dir: "{{.InterfaceDir}}"
+      pkgname: "{{.SrcPackageName}}"
+      structname: "Mock{{.InterfaceName}}"
+  github.com/LF-Decentralized-Trust-labs/paladin/core/internal/sequencer:
+    config:
+      all: true
+      dir: "{{.InterfaceDir}}"
+      pkgname: "{{.SrcPackageName}}"
+      structname: "Mock{{.InterfaceName}}"