--- conflicted
+++ resolved
@@ -219,15 +219,12 @@
 	Confirmations []*Confirmation
 }
 
-<<<<<<< HEAD
 type PreparedSubmission interface {
 	ID() string
 }
 
-type BaseLedgerTxEngine interface {
-=======
+
 type PublicTxEngine interface {
->>>>>>> 68198d51
 	// Lifecycle functions
 
 	// Init - setting a set of initialized toolkit plugins in the constructed transaction handler object. Safe checks & initialization
