/*
 * Copyright © 2024 Kaleido, Inc.
 *
 * Licensed under the Apache License, Version 2.0 (the "License"); you may not use this file except in compliance with
 * the License. You may obtain a copy of the License at
 *
 * http://www.apache.org/licenses/LICENSE-2.0
 *
 * Unless required by applicable law or agreed to in writing, software distributed under the License is distributed on
 * an "AS IS" BASIS, WITHOUT WARRANTIES OR CONDITIONS OF ANY KIND, either express or implied. See the License for the
 * specific language governing permissions and limitations under the License.
 *
 * SPDX-License-Identifier: Apache-2.0
 */

package publictxmgr

import (
	"context"

	"github.com/kaleido-io/paladin/config/pkg/pldconf"
	"github.com/kaleido-io/paladin/core/internal/flushwriter"
	"github.com/kaleido-io/paladin/core/internal/publictxmgr/metrics"

	"github.com/kaleido-io/paladin/core/pkg/persistence"

	"gorm.io/gorm/clause"
)

type noResult struct{}

type submissionWriter struct {
	flushwriter.Writer[*DBPubTxnSubmission, *noResult]
	metrics metrics.PublicTransactionManagerMetrics
}

func newSubmissionWriter(bgCtx context.Context, p persistence.Persistence, conf *pldconf.PublicTxManagerConfig, metrics metrics.PublicTransactionManagerMetrics) *submissionWriter {
	sw := &submissionWriter{}
	sw.metrics = metrics
	sw.Writer = flushwriter.NewWriter(bgCtx, sw.runBatch, p, &conf.Manager.SubmissionWriter, &pldconf.PublicTxManagerDefaults.Manager.SubmissionWriter)
	return sw
}

func (sw *submissionWriter) runBatch(ctx context.Context, tx persistence.DBTX, values []*DBPubTxnSubmission) ([]flushwriter.Result[*noResult], error) {
	err := tx.DB().
		Table("public_submissions").
		Clauses(clause.OnConflict{
			Columns:   []clause.Column{{Name: "tx_hash"}},
			DoNothing: true, // immutable
		}).
		Create(values).
		Error
	if err != nil {
		return nil, err
	}
<<<<<<< HEAD
	sw.metrics.IncSubmittedTransactions()
=======
	sw.metrics.IncDBSubmittedTransactionsByN(uint64(len(values)))
>>>>>>> cba57779
	// We don't actually provide any result, so just build an array of nil results
	return make([]flushwriter.Result[*noResult], len(values)), err
}<|MERGE_RESOLUTION|>--- conflicted
+++ resolved
@@ -53,11 +53,7 @@
 	if err != nil {
 		return nil, err
 	}
-<<<<<<< HEAD
-	sw.metrics.IncSubmittedTransactions()
-=======
 	sw.metrics.IncDBSubmittedTransactionsByN(uint64(len(values)))
->>>>>>> cba57779
 	// We don't actually provide any result, so just build an array of nil results
 	return make([]flushwriter.Result[*noResult], len(values)), err
 }