--- conflicted
+++ resolved
@@ -234,11 +234,9 @@
 }
 
 func (ptm *pubTxManager) SingleTransactionSubmit(ctx context.Context, txi *components.PublicTxSubmission) (tx *pldapi.PublicTx, err error) {
-<<<<<<< HEAD
+	ctx = log.WithComponent(ctx, "publictxnmanager")
 	log.L(ctx).Debugf("SingleTransactionSubmit transaction: %+v", txi)
-=======
-	ctx = log.WithComponent(ctx, "publictxnmanager")
->>>>>>> f0aeef1d
+
 	var txs []*pldapi.PublicTx
 	err = ptm.p.Transaction(ctx, func(ctx context.Context, dbTX persistence.DBTX) error {
 		err := ptm.ValidateTransaction(ctx, dbTX, txi)
@@ -254,12 +252,8 @@
 }
 
 func (ptm *pubTxManager) ValidateTransaction(ctx context.Context, dbTX persistence.DBTX, txi *components.PublicTxSubmission) error {
-<<<<<<< HEAD
+	ctx = log.WithComponent(ctx, "publictxnmanager")
 	log.L(ctx).Debugf("PrepareSubmission transaction: %+v", txi)
-=======
-	ctx = log.WithComponent(ctx, "publictxnmanager")
-	log.L(ctx).Tracef("PrepareSubmission transaction: %+v", txi)
->>>>>>> f0aeef1d
 
 	if txi.From == nil {
 		return i18n.NewError(ctx, msgs.MsgInvalidTXMissingFromAddr)
@@ -304,11 +298,8 @@
 }
 
 func (ptm *pubTxManager) WriteNewTransactions(ctx context.Context, dbTX persistence.DBTX, transactions []*components.PublicTxSubmission) (pubTxns []*pldapi.PublicTx, err error) {
-<<<<<<< HEAD
+	ctx = log.WithComponent(ctx, "publictxnmanager")
 	log.L(ctx).Debugf("WriteNewTransactions transactions: %+v", transactions)
-=======
-	ctx = log.WithComponent(ctx, "publictxnmanager")
->>>>>>> f0aeef1d
 	persistedTransactions := make([]*DBPublicTxn, len(transactions))
 	transactionsToDistribute := make([]*pldapi.PublicTxToDistribute, len(transactions))
 	for i, txi := range transactions {
@@ -473,7 +464,7 @@
 			err = dbTX.DB().
 				Table("public_txn_bindings").
 				Select(`"pub_txn_id"`).
-				Where(`"transaction" IN (?)`, binding.Transaction).
+				Where(`"transaction" IN (?)`, []uuid.UUID{binding.Transaction}).
 				Find(&dbSubmission.PublicTxnID).
 				Error
 			if err != nil {
@@ -912,11 +903,7 @@
 		txHashes[i] = itx.Hash
 	}
 	var lookups []*bindingsMatchingSubmission
-<<<<<<< HEAD
 	log.L(ctx).Debugf("MatchUpdateConfirmedTransactions: Selecting from 'public_txn_bindings'")
-=======
-
->>>>>>> f0aeef1d
 	err := dbTX.DB().
 		Table("public_txn_bindings").
 		Select(`"transaction"`, "sender", "contract_address", `"tx_type"`, `"Submission"."pub_txn_id"`, `"Submission"."tx_hash"`).
