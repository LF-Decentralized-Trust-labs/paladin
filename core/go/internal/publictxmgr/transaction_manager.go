--- conflicted
+++ resolved
@@ -328,12 +328,8 @@
 				publicTxBindings = append(publicTxBindings, &DBPublicTxnBinding{
 					Transaction:     bnd.TransactionID,
 					TransactionType: bnd.TransactionType,
-<<<<<<< HEAD
-					Sender:          bnd.Sender,
-=======
 					Sender:          bnd.TransactionSender,
 					ContractAddress: bnd.TransactionContractAddress,
->>>>>>> 864f1250
 					PublicTxnID:     pubTxnID,
 				})
 			}
