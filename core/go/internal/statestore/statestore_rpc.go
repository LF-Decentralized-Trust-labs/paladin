// Copyright © 2024 Kaleido, Inc.
//
// SPDX-License-Identifier: Apache-2.0
//
// Licensed under the Apache License, Version 2.0 (the "License");
// you may not use this file except in compliance with the License.
// You may obtain a copy of the License at
//
//     http://www.apache.org/licenses/LICENSE-2.0
//
// Unless required by applicable law or agreed to in writing, software
// distributed under the License is distributed on an "AS IS" BASIS,
// WITHOUT WARRANTIES OR CONDITIONS OF ANY KIND, either express or implied.
// See the License for the specific language governing permissions and
// limitations under the License.

package statestore

import (
	"context"

	"github.com/kaleido-io/paladin/core/internal/rpcserver"
	"github.com/kaleido-io/paladin/toolkit/pkg/query"
	"github.com/kaleido-io/paladin/toolkit/pkg/tktypes"
)

func (ss *stateStore) RPCModule() *rpcserver.RPCModule {
	return ss.rpcModule
}

func (ss *stateStore) initRPC() {
	ss.rpcModule = rpcserver.NewRPCModule("pstate").
		Add("pstate_listSchemas", ss.rpcListSchema()).
		Add("pstate_storeState", ss.rpcStoreState()).
		Add("pstate_queryStates", ss.rpcQuery())
}

func (ss *stateStore) rpcListSchema() rpcserver.RPCHandler {
	return rpcserver.RPCMethod1(func(ctx context.Context,
		domain string,
	) ([]Schema, error) {
		return ss.ListSchemas(ctx, domain)
	})
}

func (ss *stateStore) rpcStoreState() rpcserver.RPCHandler {
	return rpcserver.RPCMethod5(func(ctx context.Context,
		domain string,
		contractAddress tktypes.EthAddress,
		schema string,
		data tktypes.RawJSON,
<<<<<<< HEAD
		dataHash tktypes.HexBytes,
	) (*State, error) {
		var state *State
		newState, err := ss.PersistState(ctx, domain, contractAddress, schema, data, dataHash)
=======
	) (*State, error) {
		var state *State
		newState, err := ss.PersistState(ctx, domain, contractAddress, schema, data, nil)
>>>>>>> 39a58428
		if err == nil {
			state = newState.State
		}
		return state, err
	})
}

func (ss *stateStore) rpcQuery() rpcserver.RPCHandler {
	return rpcserver.RPCMethod5(func(ctx context.Context,
		domain string,
		contractAddress tktypes.EthAddress,
		schema string,
		query query.QueryJSON,
		status StateStatusQualifier,
	) ([]*State, error) {
		return ss.FindStates(ctx, domain, contractAddress, schema, &query, status)
	})
}<|MERGE_RESOLUTION|>--- conflicted
+++ resolved
@@ -44,21 +44,14 @@
 }
 
 func (ss *stateStore) rpcStoreState() rpcserver.RPCHandler {
-	return rpcserver.RPCMethod5(func(ctx context.Context,
+	return rpcserver.RPCMethod4(func(ctx context.Context,
 		domain string,
 		contractAddress tktypes.EthAddress,
 		schema string,
 		data tktypes.RawJSON,
-<<<<<<< HEAD
-		dataHash tktypes.HexBytes,
-	) (*State, error) {
-		var state *State
-		newState, err := ss.PersistState(ctx, domain, contractAddress, schema, data, dataHash)
-=======
 	) (*State, error) {
 		var state *State
 		newState, err := ss.PersistState(ctx, domain, contractAddress, schema, data, nil)
->>>>>>> 39a58428
 		if err == nil {
 			state = newState.State
 		}
