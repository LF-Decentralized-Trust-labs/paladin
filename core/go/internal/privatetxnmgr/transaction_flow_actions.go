--- conflicted
+++ resolved
@@ -107,28 +107,16 @@
 		}
 	}
 
-<<<<<<< HEAD
+	// Must be signed on the same node as it was assembled so do this before considering whether to delegate
+	tf.requestSignatures(ctx)
+	if tf.hasOutstandingSignatureRequests() {
+		return
+	}
+	tf.status = "signed"
+
 	//depending on the delegation policy, we may not be able to decide to delegate until after we have assembled the transaction
 	if !tf.delegateIfRequired(ctx) {
 		tf.logActionDebug(ctx, "no continue after post assembly delegate check")
-=======
-	// Must be signed on the same node as it was assembled so do this before considering whether to delegate
-	tf.requestSignatures(ctx)
-	if tf.hasOutstandingSignatureRequests() {
-		return
-	}
-	tf.status = "signed"
-
-	tf.delegateIfRequired(ctx)
-	if tf.status == "delegating" {
-		log.L(ctx).Infof("Transaction %s is delegating", tf.transaction.ID.String())
-		return
-	}
-
-	if tf.status == "delegated" {
-		// probably should not get here because the sequencer should have removed the transaction processor
-		log.L(ctx).Infof("Transaction %s has been delegated", tf.transaction.ID.String())
->>>>>>> d50ea276
 		return
 	}
 
@@ -138,16 +126,6 @@
 	//If we get here, we have an assembled transaction and have no intention of delegating it
 	// so we are responsible for coordinating the endorsement flow
 	// either because it was submitted locally and we decided not to delegate or because it was delegated to us
-<<<<<<< HEAD
-	// start with fulfilling any outstanding signature requests
-	tf.requestSignatures(ctx)
-	if tf.hasOutstandingSignatureRequests() {
-		tf.logActionDebug(ctx, "Transaction not ready to endorse. Waiting for signatures to be resolved")
-		return
-	}
-	tf.status = "signed"
-=======
->>>>>>> d50ea276
 
 	tf.requestEndorsements(ctx)
 	if tf.hasOutstandingEndorsementRequests(ctx) {
@@ -299,7 +277,6 @@
 	)
 }
 
-<<<<<<< HEAD
 func (tf *transactionFlow) delegateIfRequired(ctx context.Context) (doContinue bool) {
 	//TODO there may be a potential optimization we can add where, in certain domain configurations, we can optimistically proceed without delegation and only delegate once we detect
 	// potential contention with other active nodes.  For now, we keep it simple and strictly abide by the configuration of the domain
@@ -399,69 +376,8 @@
 			return
 		} else {
 			tf.logActionDebugf(ctx, "Input states locked %s: %s", tf.domainContext.Info().ID, tf.transaction.PostAssembly.InputStates[0].ID)
-=======
-func (tf *transactionFlow) delegateIfRequired(ctx context.Context) {
-	log.L(ctx).Debug("transactionFlow:delegateIfRequired")
-	contractConfig := tf.domainAPI.ContractConfig()
-
-	// Calculate if we know a coordinator that must be the correct node
-	var knownCoordinator = ""
-	if contractConfig.CoordinatorSelection == prototk.ContractConfig_COORDINATOR_STATIC {
-
-		// Simple decision here. The static coordinator is where the coordinator is located
-		if contractConfig.StaticCoordinator != nil {
-			knownCoordinator = *contractConfig.StaticCoordinator
-		}
-
-	} else if tf.transaction.PostAssembly.AttestationPlan != nil {
-
-		numEndorsers := 0
-		endorser := "" // will only be used if there is only one
-		for _, attRequest := range tf.transaction.PostAssembly.AttestationPlan {
-			if attRequest.AttestationType == prototk.AttestationType_ENDORSE {
-				numEndorsers = numEndorsers + len(attRequest.Parties)
-				endorser = attRequest.Parties[0]
-			}
-		}
-		//in the special case of a single endorsers in a domain with a submit mode of ENDORSER_SUBMISSION we delegate to that endorser
-		// It is most likely that this means we are in the noto domain and
-		// that single endorser is the notary and all transactions will be delegated there for endorsement
-		// and dispatch to base ledger so we might as well delegate the coordination to it so that
-		// it can maximize the optimistic spending of pending states
-
-		if contractConfig.CoordinatorSelection == prototk.ContractConfig_COORDINATOR_ENDORSER && numEndorsers == 1 {
-			knownCoordinator = endorser
-		}
-
-	}
-
-	// If we have one, check we're on that node
-	if knownCoordinator != "" {
-		coordinatorNode, err := tktypes.PrivateIdentityLocator(knownCoordinator).Node(ctx, true)
-		if err != nil {
-			log.L(ctx).Errorf("Failed to get node name from locator %s: %s", knownCoordinator, err)
-			tf.latestError = i18n.ExpandWithCode(ctx, i18n.MessageKey(msgs.MsgPrivateTxManagerInternalError), err.Error())
-			return
-		}
-		if coordinatorNode != tf.nodeID && coordinatorNode != "" {
-			tf.localCoordinator = false
-			// TODO persist the delegation and send the request on the callback
-			tf.status = "delegating"
-			// TODO update to "delegated" once the ack has been received
-			err := tf.transportWriter.SendDelegationRequest(
-				ctx,
-				uuid.New().String(),
-				coordinatorNode,
-				tf.transaction,
-			)
-			if err != nil {
-				tf.latestError = i18n.ExpandWithCode(ctx, i18n.MessageKey(msgs.MsgPrivateTxManagerInternalError), err.Error())
-			}
-			return
->>>>>>> d50ea276
-		}
-	}
-
+		}
+	}
 }
 func (tf *transactionFlow) requestAssemble(ctx context.Context) {
 	//Assemble may require a call to another node ( in the case we have been delegated to coordinate transaction for other nodes)
