--- conflicted
+++ resolved
@@ -430,16 +430,10 @@
 		{
 			Bindings: []*components.PaladinTXReference{
 				{
-<<<<<<< HEAD
-					TransactionID:   tx.ID,
-					TransactionType: pldapi.TransactionTypePrivate.Enum(),
-					Sender:          tx.From,
-=======
 					TransactionID:              tx.ID,
 					TransactionType:            pldapi.TransactionTypePrivate.Enum(),
 					TransactionSender:          tx.From,
 					TransactionContractAddress: "", // no contract address for deployment transactions
->>>>>>> 864f1250
 				},
 			},
 			PublicTxInput: pldapi.PublicTxInput{
@@ -978,20 +972,14 @@
 	// TODO: We have processing we need to do here to resubmit
 	privateFailureReceipts := make([]*components.ReceiptInputWithOriginator, len(failures))
 	for i, tx := range failures {
-<<<<<<< HEAD
 		contractAddr := ""
 		if tx.ContractAddress != nil {
 			contractAddr = tx.ContractAddress.String()
 		}
+		// We calculate the failure message - all errors handled mapped internally here
 		privateFailureReceipts[i] = &components.ReceiptInputWithOriginator{
 			Originator:            tx.Sender,
 			DomainContractAddress: contractAddr,
-=======
-		// We calculate the failure message - all errors handled mapped internally here
-		privateFailureReceipts[i] = &components.ReceiptInputWithOriginator{
-			Originator:            tx.TransactionSender,
-			DomainContractAddress: tx.TransactionContractAddress,
->>>>>>> 864f1250
 			ReceiptInput: components.ReceiptInput{
 				ReceiptType:   components.RT_FailedOnChainWithRevertData,
 				TransactionID: tx.TransactionID,
