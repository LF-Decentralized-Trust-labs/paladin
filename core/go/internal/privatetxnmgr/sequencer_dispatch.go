/*
 * Copyright © 2024 Kaleido, Inc.
 *
 * Licensed under the Apache License, Version 2.0 (the "License"); you may not use this file except in compliance with
 * the License. You may obtain a copy of the License at
 *
 * http://www.apache.org/licenses/LICENSE-2.0
 *
 * Unless required by applicable law or agreed to in writing, software distributed under the License is distributed on
 * an "AS IS" BASIS, WITHOUT WARRANTIES OR CONDITIONS OF ANY KIND, either express or implied. See the License for the
 * specific language governing permissions and limitations under the License.
 *
 * SPDX-License-Identifier: Apache-2.0
 */

package privatetxnmgr

import (
	"context"
	"fmt"

	"github.com/LF-Decentralized-Trust-labs/paladin/common/go/pkg/i18n"
	"github.com/LF-Decentralized-Trust-labs/paladin/core/internal/components"
	"github.com/LF-Decentralized-Trust-labs/paladin/core/internal/msgs"
	"github.com/LF-Decentralized-Trust-labs/paladin/core/internal/privatetxnmgr/ptmgrtypes"
	"github.com/LF-Decentralized-Trust-labs/paladin/core/internal/privatetxnmgr/syncpoints"

	"github.com/LF-Decentralized-Trust-labs/paladin/common/go/pkg/log"
	"github.com/LF-Decentralized-Trust-labs/paladin/sdk/go/pkg/pldapi"
	"github.com/LF-Decentralized-Trust-labs/paladin/sdk/go/pkg/pldtypes"
	"github.com/LF-Decentralized-Trust-labs/paladin/toolkit/pkg/prototk"
)

// synchronously prepare and dispatch all given transactions to their associated signing address / or deliver prepared transaction to their custodian
func (s *Sequencer) DispatchTransactions(ctx context.Context, dispatchableTransactions ptmgrtypes.DispatchableTransactions) error {
	log.L(ctx).Debug("DispatchTransactions")
	//prepare all transactions then dispatch them

	// array of sequences with space for one per signing address
	// dispatchableTransactions is a map of signing address to transaction IDs so we can group by signing address
	dispatchBatch := &syncpoints.DispatchBatch{
		PublicDispatches: make([]*syncpoints.PublicDispatch, 0, len(dispatchableTransactions)),
	}

	stateDistributions := make([]*components.StateDistribution, 0)
	localStateDistributions := make([]*components.StateDistributionWithData, 0)
	preparedTxnDistributions := make([]*components.PreparedTransactionWithRefs, 0)

	for signingAddress, transactionFlows := range dispatchableTransactions {
		log.L(ctx).Debugf("DispatchTransactions: %d transactions for signingAddress %s", len(transactionFlows), signingAddress)

		publicTransactionsToSend := make([]*components.PrivateTransaction, 0, len(transactionFlows))

		sequence := &syncpoints.PublicDispatch{}

		for _, transactionFlow := range transactionFlows {
			// prepare all transactions

			// If we don't have a signing key for the TX at this point, we use our randomly assigned one
			// TODO: Rotation
			preparedTransaction, err := transactionFlow.PrepareTransaction(ctx, s.defaultSigner)
			if err != nil {
				log.L(ctx).Errorf("Error preparing transaction: %s", err)
				//TODO this is a really bad time to be getting an error.  need to think carefully about how to handle this
				return err
			}
			hasPublicTransaction := preparedTransaction.PreparedPublicTransaction != nil
			hasPrivateTransaction := preparedTransaction.PreparedPrivateTransaction != nil
			switch {
			case preparedTransaction.Intent == prototk.TransactionSpecification_SEND_TRANSACTION && hasPublicTransaction && !hasPrivateTransaction:
				log.L(ctx).Infof("Result of transaction %s is a public transaction (gas=%d)", preparedTransaction.ID, *preparedTransaction.PreparedPublicTransaction.Gas)
				publicTransactionsToSend = append(publicTransactionsToSend, preparedTransaction)
				sequence.PrivateTransactionDispatches = append(sequence.PrivateTransactionDispatches, &syncpoints.DispatchPersisted{
					PrivateTransactionID: transactionFlow.ID(ctx).String(),
				})
			case preparedTransaction.Intent == prototk.TransactionSpecification_SEND_TRANSACTION && hasPrivateTransaction && !hasPublicTransaction:
				log.L(ctx).Infof("Result of transaction %s is a chained private transaction", preparedTransaction.ID)
				tx := transactionFlow.PrivateTransaction()
				senderLocator := tx.PreAssembly.TransactionSpecification.From
				validatedPrivateTx, err := s.components.TxManager().
					PrepareChainedPrivateTransaction(ctx, s.components.Persistence().NOTX(),
						senderLocator, tx.ID, tx.Domain, &s.contractAddress,
						preparedTransaction.PreparedPrivateTransaction, pldapi.SubmitModeAuto)
				if err != nil {
					log.L(ctx).Errorf("Error preparing transaction %s: %s", preparedTransaction.ID, err)
					// TODO: this is just an error situation for one transaction - this function is a batch function
					return err
				}
				dispatchBatch.PrivateDispatches = append(dispatchBatch.PrivateDispatches, validatedPrivateTx)
			case preparedTransaction.Intent == prototk.TransactionSpecification_PREPARE_TRANSACTION && (hasPublicTransaction || hasPrivateTransaction):
				log.L(ctx).Infof("Result of transaction %s is a prepared transaction public=%t private=%t", preparedTransaction.ID, hasPublicTransaction, hasPrivateTransaction)
				preparedTransactionWithRefs := mapPreparedTransaction(preparedTransaction)
				dispatchBatch.PreparedTransactions = append(dispatchBatch.PreparedTransactions, preparedTransactionWithRefs)

				// The prepared transaction needs to end up on the node that is able to submit it.
				preparedTxnDistributions = append(preparedTxnDistributions, preparedTransactionWithRefs)

			default:
				err = i18n.NewError(ctx, msgs.MsgPrivateTxMgrInvalidPrepareOutcome, preparedTransaction.ID, preparedTransaction.Intent, hasPublicTransaction, hasPrivateTransaction)
				log.L(ctx).Errorf("Error preparing transaction %s: %s", preparedTransaction.ID, err)
				// TODO: this is just an error situation for one transaction - this function is a batch function
				return err
			}

			sds, err := transactionFlow.GetStateDistributions(ctx)
			if err != nil {
				return err
			}
			for _, sd := range sds.Remote {
				stateDistributions = append(stateDistributions, &sd.StateDistribution)
			}
			localStateDistributions = append(localStateDistributions, sds.Local...)
		}

		//Now we have the payloads, we can prepare the submission
		publicTransactionEngine := s.components.PublicTxManager()

		// we may or may not have any transactions to send depending on the submit mode
		if len(publicTransactionsToSend) == 0 {
			log.L(ctx).Debugf("No public transactions to send for signing address %s", signingAddress)
		} else {

			signers := make([]string, len(publicTransactionsToSend))
			for i, pt := range publicTransactionsToSend {
				unqualifiedSigner, err := pldtypes.PrivateIdentityLocator(pt.Signer).Identity(ctx)
				if err != nil {
					errorMessage := fmt.Sprintf("failed to parse lookup key for signer %s : %s", pt.Signer, err)
					log.L(ctx).Error(errorMessage)
					return i18n.WrapError(ctx, err, msgs.MsgPrivateTxManagerInternalError, errorMessage)
				}

				signers[i] = unqualifiedSigner
			}
			keyMgr := s.components.KeyManager()
			resolvedAddrs, err := keyMgr.ResolveEthAddressBatchNewDatabaseTX(ctx, signers)
			if err != nil {
				return err
			}

			publicTXs := make([]*components.PublicTxSubmission, len(publicTransactionsToSend))
			for i, pt := range publicTransactionsToSend {
				log.L(ctx).Debugf("DispatchTransactions: creating PublicTxSubmission from %s", pt.Signer)
				publicTXs[i] = &components.PublicTxSubmission{
					Bindings: []*components.PaladinTXReference{
						{
<<<<<<< HEAD
							TransactionID:   pt.ID,
							TransactionType: pldapi.TransactionTypePrivate.Enum(),
							Sender:          pt.PreAssembly.TransactionSpecification.From,
=======
							TransactionID:              pt.ID,
							TransactionType:            pldapi.TransactionTypePrivate.Enum(),
							TransactionSender:          pt.PreAssembly.TransactionSpecification.From,
							TransactionContractAddress: s.contractAddress.String(),
>>>>>>> 864f1250
						},
					},
					PublicTxInput: pldapi.PublicTxInput{
						From:            resolvedAddrs[i],
						To:              &s.contractAddress,
						PublicTxOptions: pt.PreparedPublicTransaction.PublicTxOptions,
					},
				}

				// TODO: This aligning with submission in public Tx manage
				data, err := pt.PreparedPublicTransaction.ABI[0].EncodeCallDataJSONCtx(ctx, pt.PreparedPublicTransaction.Data)
				if err != nil {
					return err
				}
				publicTXs[i].Data = pldtypes.HexBytes(data)

				err = publicTransactionEngine.ValidateTransaction(ctx, s.components.Persistence().NOTX(), publicTXs[i])
				if err != nil {
					return i18n.WrapError(ctx, err, msgs.MsgPrivTxMgrPublicTxFail)
				}
			}
			sequence.PublicTxs = publicTXs
			dispatchBatch.PublicDispatches = append(dispatchBatch.PublicDispatches, sequence)

		}
	}

	dCtx := s.coordinatorDomainContext

	// Determine if there are any local nullifiers that need to be built and put into the domain context
	// before we persist the dispatch batch
	localNullifiers, err := s.privateTxManager.BuildNullifiers(ctx, localStateDistributions)
	if err == nil && len(localNullifiers) > 0 {
		err = dCtx.UpsertNullifiers(localNullifiers...)
	}
	if err != nil {
		return err
	}

	err = s.syncPoints.PersistDispatchBatch(dCtx, s.contractAddress, dispatchBatch, stateDistributions, preparedTxnDistributions)
	if err != nil {
		log.L(ctx).Errorf("Error persisting batch: %s", err)
		return err
	}
	for signingAddress, sequence := range dispatchableTransactions {
		for _, transactionFlow := range sequence {
			s.publisher.PublishTransactionDispatchedEvent(ctx, transactionFlow.ID(ctx).String(), uint64(0) /*TODO*/, signingAddress)
		}
	}
	for _, preparedTransaction := range dispatchBatch.PreparedTransactions {
		s.publisher.PublishTransactionPreparedEvent(ctx, preparedTransaction.ID.String())
	}

	// We also need to trigger ourselves for any private TX we chained
	for _, dispatch := range dispatchBatch.PrivateDispatches {
		if err := s.privateTxManager.HandleNewTx(ctx, s.components.Persistence().NOTX(), dispatch.NewTransaction); err != nil {
			log.L(ctx).Errorf("Sequencer failed to notify private TX manager for chained transaction")
		}
	}

	return nil

}

func mapPreparedTransaction(tx *components.PrivateTransaction) *components.PreparedTransactionWithRefs {
	pt := &components.PreparedTransactionWithRefs{
		PreparedTransactionBase: &pldapi.PreparedTransactionBase{
			ID:       tx.ID,
			Domain:   tx.Domain,
			To:       &tx.Address,
			Metadata: tx.PreparedMetadata,
		},
	}
	for _, s := range tx.PostAssembly.InputStates {
		pt.StateRefs.Spent = append(pt.StateRefs.Spent, s.ID)
	}
	for _, s := range tx.PostAssembly.ReadStates {
		pt.StateRefs.Read = append(pt.StateRefs.Read, s.ID)
	}
	for _, s := range tx.PostAssembly.OutputStates {
		pt.StateRefs.Confirmed = append(pt.StateRefs.Confirmed, s.ID)
	}
	for _, s := range tx.PostAssembly.InfoStates {
		pt.StateRefs.Info = append(pt.StateRefs.Info, s.ID)
	}
	if tx.PreparedPublicTransaction != nil {
		pt.Transaction = *tx.PreparedPublicTransaction
	} else {
		pt.Transaction = *tx.PreparedPrivateTransaction
	}
	return pt

}<|MERGE_RESOLUTION|>--- conflicted
+++ resolved
@@ -143,16 +143,10 @@
 				publicTXs[i] = &components.PublicTxSubmission{
 					Bindings: []*components.PaladinTXReference{
 						{
-<<<<<<< HEAD
-							TransactionID:   pt.ID,
-							TransactionType: pldapi.TransactionTypePrivate.Enum(),
-							Sender:          pt.PreAssembly.TransactionSpecification.From,
-=======
 							TransactionID:              pt.ID,
 							TransactionType:            pldapi.TransactionTypePrivate.Enum(),
 							TransactionSender:          pt.PreAssembly.TransactionSpecification.From,
 							TransactionContractAddress: s.contractAddress.String(),
->>>>>>> 864f1250
 						},
 					},
 					PublicTxInput: pldapi.PublicTxInput{
