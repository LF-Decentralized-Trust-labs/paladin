/*
 * Copyright © 2024 Kaleido, Inc.
 *
 * Licensed under the Apache License, Version 2.0 (the "License"); you may not use this file except in compliance with
 * the License. You may obtain a copy of the License at
 *
 * http://www.apache.org/licenses/LICENSE-2.0
 *
 * Unless required by applicable law or agreed to in writing, software distributed under the License is distributed on
 * an "AS IS" BASIS, WITHOUT WARRANTIES OR CONDITIONS OF ANY KIND, either express or implied. See the License for the
 * specific language governing permissions and limitations under the License.
 *
 * SPDX-License-Identifier: Apache-2.0
 */

package txmgr

import (
	"context"
	"fmt"
	"testing"

	"github.com/DATA-DOG/go-sqlmock"
	"github.com/LF-Decentralized-Trust-labs/paladin/config/pkg/pldconf"
	"github.com/LF-Decentralized-Trust-labs/paladin/core/internal/components"
	"github.com/LF-Decentralized-Trust-labs/paladin/core/mocks/componentsmocks"
	"github.com/LF-Decentralized-Trust-labs/paladin/core/pkg/persistence"
	"github.com/LF-Decentralized-Trust-labs/paladin/sdk/go/pkg/pldapi"
	"github.com/LF-Decentralized-Trust-labs/paladin/sdk/go/pkg/pldtypes"
	"github.com/google/uuid"
	"github.com/hyperledger/firefly-signer/pkg/abi"

	"github.com/stretchr/testify/assert"
	"github.com/stretchr/testify/mock"
	"github.com/stretchr/testify/require"
)

func TestFinalizeTransactionsNoOp(t *testing.T) {

	ctx, txm, done := newTestTransactionManager(t, false,
		mockEmptyReceiptListeners,
	)
	defer done()

	err := txm.FinalizeTransactions(ctx, txm.p.NOTX(), nil)
	assert.NoError(t, err)

}

func TestFinalizeTransactionsSuccessWithFailure(t *testing.T) {

	txID := uuid.New()
	ctx, txm, done := newTestTransactionManager(t, false,
		mockEmptyReceiptListeners,
	)
	defer done()

	err := txm.FinalizeTransactions(ctx, txm.p.NOTX(), []*components.ReceiptInput{
		{TransactionID: txID, ReceiptType: components.RT_Success,
			FailureMessage: "not empty",
		},
	})
	assert.Regexp(t, "PD012213", err)
}

func TestFinalizeTransactionsBadType(t *testing.T) {

	txID := uuid.New()
	ctx, txm, done := newTestTransactionManager(t, false,
		mockEmptyReceiptListeners,
	)
	defer done()

	err := txm.FinalizeTransactions(ctx, txm.p.NOTX(), []*components.ReceiptInput{
		{TransactionID: txID, ReceiptType: components.ReceiptType(42)}})
	assert.Regexp(t, "PD012213", err)

}

func TestFinalizeTransactionsFailedWithMessageNoMessage(t *testing.T) {

	txID := uuid.New()
	ctx, txm, done := newTestTransactionManager(t, false,
		mockEmptyReceiptListeners,
	)
	defer done()

	err := txm.FinalizeTransactions(ctx, txm.p.NOTX(), []*components.ReceiptInput{
		{TransactionID: txID, ReceiptType: components.RT_FailedWithMessage}})
	assert.Regexp(t, "PD012213", err)

}

func TestFinalizeTransactionsFailedWithRevertDataWithMessage(t *testing.T) {

	txID := uuid.New()
	ctx, txm, done := newTestTransactionManager(t, false,
		mockEmptyReceiptListeners,
	)
	defer done()

	err := txm.FinalizeTransactions(ctx, txm.p.NOTX(), []*components.ReceiptInput{
		{TransactionID: txID, ReceiptType: components.RT_FailedOnChainWithRevertData,
			FailureMessage: "not empty"}})
	assert.Regexp(t, "PD012213", err)

}

func TestFinalizeTransactionsInsertFail(t *testing.T) {

	txID := uuid.New()
	ctx, txm, done := newTestTransactionManager(t, false,
		mockEmptyReceiptListeners,
		func(conf *pldconf.TxManagerConfig, mc *mockComponents) {
			mc.db.ExpectBegin()
			mc.db.ExpectQuery("INSERT.*transaction_receipts").WillReturnError(fmt.Errorf("pop"))
		})
	defer done()

	err := txm.p.Transaction(ctx, func(ctx context.Context, dbTX persistence.DBTX) error {
		return txm.FinalizeTransactions(ctx, dbTX, []*components.ReceiptInput{
			{TransactionID: txID, ReceiptType: components.RT_FailedWithMessage,
				FailureMessage: "something went wrong"},
		})
	})
	assert.Regexp(t, "pop", err)

}

func TestFinalizeTransactionsChainedLookupFail(t *testing.T) {

	txID := uuid.New()
	ctx, txm, done := newTestTransactionManager(t, false,
		mockEmptyReceiptListeners,
		func(conf *pldconf.TxManagerConfig, mc *mockComponents) {
			mc.db.ExpectBegin()
			mc.db.ExpectQuery("INSERT.*transaction_receipts").WillReturnRows(sqlmock.NewRows([]string{}))
			mc.db.ExpectQuery("SELECT.*chained_private_txns").WillReturnError(fmt.Errorf("pop"))
		})
	defer done()

	err := txm.p.Transaction(ctx, func(ctx context.Context, dbTX persistence.DBTX) error {
		return txm.FinalizeTransactions(ctx, dbTX, []*components.ReceiptInput{
			{
				TransactionID:  txID,
				Domain:         "domain1",
				ReceiptType:    components.RT_FailedWithMessage,
				FailureMessage: "something went wrong",
			},
		})
	})
	assert.Regexp(t, "pop", err)

}

func mockKeyResolver(t *testing.T, mc *mockComponents) *componentsmocks.KeyResolver {
	kr := componentsmocks.NewKeyResolver(t)
	mc.keyManager.On("KeyResolverForDBTX", mock.Anything).Return(kr)
	return kr
}

func mockDomainContractResolve(t *testing.T, domainName string, contractAddrs ...pldtypes.EthAddress) func(conf *pldconf.TxManagerConfig, mc *mockComponents) {
	return func(conf *pldconf.TxManagerConfig, mc *mockComponents) {
		mgsc := mc.domainManager.On("GetSmartContractByAddress", mock.Anything, mock.Anything, mock.MatchedBy(func(a pldtypes.EthAddress) bool {
			if len(contractAddrs) == 0 {
				return true
			}
			for _, contractAddr := range contractAddrs {
				if contractAddr == a {
					return true
				}
			}
			return false
		}))
		mgsc.Run(func(args mock.Arguments) {
			mpsc := componentsmocks.NewDomainSmartContract(t)
			mdmn := componentsmocks.NewDomain(t)
			mdmn.On("Name").Return(domainName)
			mpsc.On("Domain").Return(mdmn)
			mpsc.On("Address").Return(args[2].(pldtypes.EthAddress)).Maybe()
			mgsc.Return(mpsc, nil)
		})
	}
}

func TestFinalizeTransactionsInsertOkOffChain(t *testing.T) {

	upstreamTXID := uuid.New()
	ctx, txm, done := newTestTransactionManager(t, true, mockDomainContractResolve(t, "domain1"), func(conf *pldconf.TxManagerConfig, mc *mockComponents) {
<<<<<<< HEAD
		mc.sequencerMgr.On("HandleNewTx", mock.Anything, mock.Anything, mock.Anything).Return(nil)
=======
		mc.privateTxMgr.On("HandleNewTx", mock.Anything, mock.Anything, mock.Anything).Return(nil)
		mc.privateTxMgr.On("WriteOrDistributeReceiptsPostSubmit", mock.Anything, mock.Anything, mock.Anything, mock.Anything).
			Return(nil).
			Run(func(args mock.Arguments) {
				receipts := args[2].([]*components.ReceiptInputWithOriginator)
				require.Len(t, receipts, 1)
				require.Equal(t, upstreamTXID, receipts[0].TransactionID)
				require.Equal(t, "domain2", receipts[0].Domain)
			})
>>>>>>> fc23fe79
	})
	defer done()

	exampleABI := abi.ABI{{Type: abi.Function, Name: "doIt"}}
	callData, err := exampleABI[0].EncodeCallDataJSON([]byte(`[]`))
	require.NoError(t, err)

	txID, err := txm.sendTransactionNewDBTX(ctx, &pldapi.TransactionInput{
		TransactionBase: pldapi.TransactionBase{
			From:     "me",
			Type:     pldapi.TransactionTypePrivate.Enum(),
			Domain:   "domain1",
			Function: "doIt",
			To:       pldtypes.MustEthAddress(pldtypes.RandHex(20)),
			Data:     pldtypes.JSONString(pldtypes.HexBytes(callData)),
		},
		ABI: exampleABI,
	})
	require.NoError(t, err)

	err = txm.p.Transaction(ctx, func(ctx context.Context, dbTX persistence.DBTX) (err error) {
		// Simulate a chaining record to another TX that is on a remote node
		err = txm.writeChainingRecords(ctx, dbTX, []*persistedChainedPrivateTxn{
			{
				Sender:             "them@remote.node",
				Transaction:        upstreamTXID,
				Domain:             "domain2",
				ChainedTransaction: *txID,
			},
		})
		require.NoError(t, err)

		return txm.FinalizeTransactions(ctx, dbTX, []*components.ReceiptInput{
			{
				TransactionID: *txID,
				Domain:        "domain1",
				ReceiptType:   components.RT_FailedOnChainWithRevertData,
			},
		})
	})
	require.NoError(t, err)

	receipt, err := txm.GetTransactionReceiptByID(ctx, *txID)
	require.NoError(t, err)
	require.NotNil(t, receipt)
	require.JSONEq(t, fmt.Sprintf(`{
		"id":"%s",
		"sequence":%d,
		"domain": "domain1",
		"failureMessage":"PD012214: Unable to decode revert data (no revert data available)"
	}`, txID, receipt.Sequence), string(pldtypes.JSONString(receipt)))

}

func TestFinalizeTransactionsInsertOkEvent(t *testing.T) {

	ctx, txm, done := newTestTransactionManager(t, true, mockDomainContractResolve(t, "domain1"), func(conf *pldconf.TxManagerConfig, mc *mockComponents) {
		mc.sequencerMgr.On("HandleNewTx", mock.Anything, mock.Anything, mock.Anything).Return(nil)

		mc.stateMgr.On("GetTransactionStates", mock.Anything, mock.Anything, mock.Anything).Return(
			&pldapi.TransactionStates{None: true}, nil,
		)

		md := componentsmocks.NewDomain(t)
		mc.domainManager.On("GetDomainByName", mock.Anything, "domain1").Return(md, nil)
		md.On("BuildDomainReceipt", mock.Anything, mock.Anything, mock.Anything, mock.Anything).Return(nil, fmt.Errorf("not available"))
	})
	defer done()

	exampleABI := abi.ABI{{Type: abi.Function, Name: "doIt"}}
	callData, err := exampleABI[0].EncodeCallDataJSON([]byte(`[]`))
	require.NoError(t, err)

	txID, err := txm.sendTransactionNewDBTX(ctx, &pldapi.TransactionInput{
		TransactionBase: pldapi.TransactionBase{
			From:     "me",
			Type:     pldapi.TransactionTypePrivate.Enum(),
			Domain:   "domain1",
			Function: "doIt",
			To:       pldtypes.MustEthAddress(pldtypes.RandHex(20)),
			Data:     pldtypes.JSONString(pldtypes.HexBytes(callData)),
		},
		ABI: exampleABI,
	})
	assert.NoError(t, err)

	err = txm.p.Transaction(ctx, func(ctx context.Context, dbTX persistence.DBTX) (err error) {
		return txm.FinalizeTransactions(ctx, dbTX, []*components.ReceiptInput{
			{
				TransactionID: *txID,
				Domain:        "domain1",
				ReceiptType:   components.RT_Success,
				OnChain: pldtypes.OnChainLocation{
					Type:             pldtypes.OnChainEvent,
					TransactionHash:  pldtypes.MustParseBytes32("d0561b310b77e47bc16fb3c40d48b72255b1748efeecf7452373dfce8045af30"),
					BlockNumber:      12345,
					TransactionIndex: 10,
					LogIndex:         5,
					Source:           pldtypes.MustEthAddress("0x3f9f796ff55589dd2358c458f185bbed357c0b6e"),
				},
			},
		})
	})
	require.NoError(t, err)

	receipt, err := txm.GetTransactionReceiptByIDFull(ctx, *txID)
	require.NoError(t, err)

	require.NotNil(t, receipt)
	require.JSONEq(t, fmt.Sprintf(`{
		"id":"%s",
		"sequence":%d,
		"domain": "domain1",
		"blockNumber":12345, 
		"logIndex":5,
	 	"source":"0x3f9f796ff55589dd2358c458f185bbed357c0b6e",
	  	"success":true, 
	  	"transactionHash":"0xd0561b310b77e47bc16fb3c40d48b72255b1748efeecf7452373dfce8045af30", 
		"transactionIndex":10,
		"states": {"none": true},
		"domainReceiptError": "not available"
	}`, txID, receipt.Sequence), pldtypes.JSONString(receipt).Pretty())

}

func TestCalculateRevertErrorNoData(t *testing.T) {

	ctx, txm, done := newTestTransactionManager(t, false,
		mockEmptyReceiptListeners,
	)
	defer done()

	err := txm.CalculateRevertError(ctx, nil, nil)
	assert.Regexp(t, "PD012214", err)

}

func TestCalculateRevertErrorQueryFail(t *testing.T) {

	ctx, txm, done := newTestTransactionManager(t, false,
		mockEmptyReceiptListeners,
		func(conf *pldconf.TxManagerConfig, mc *mockComponents) {
			mc.db.ExpectQuery("SELECT.*abi_entries").WillReturnError(fmt.Errorf("pop"))
		})
	defer done()

	err := txm.CalculateRevertError(ctx, txm.p.NOTX(), []byte("any data"))
	assert.Regexp(t, "PD012221.*pop", err)

}

func TestCalculateRevertErrorDecodeFail(t *testing.T) {

	ctx, txm, done := newTestTransactionManager(t, false,
		mockEmptyReceiptListeners,
		func(conf *pldconf.TxManagerConfig, mc *mockComponents) {
			mc.db.ExpectQuery("SELECT.*abi_entries").WillReturnRows(sqlmock.NewRows([]string{"definition"}).AddRow(`{}`))
		})
	defer done()

	err := txm.CalculateRevertError(ctx, txm.p.NOTX(), []byte("any data"))
	assert.Regexp(t, "PD012221", err)

}

func TestGetTransactionReceiptNoResult(t *testing.T) {

	ctx, txm, done := newTestTransactionManager(t, false,
		mockEmptyReceiptListeners,
		func(conf *pldconf.TxManagerConfig, mc *mockComponents) {
			mc.db.ExpectQuery("SELECT.*transaction_receipts").WillReturnRows(sqlmock.NewRows([]string{}))
		})
	defer done()

	res, err := txm.GetTransactionReceiptByID(ctx, uuid.New())
	assert.NoError(t, err)
	assert.Nil(t, res)

}

func TestGetTransactionReceiptFullNoResult(t *testing.T) {

	ctx, txm, done := newTestTransactionManager(t, false,
		mockEmptyReceiptListeners,
		func(conf *pldconf.TxManagerConfig, mc *mockComponents) {
			mc.db.ExpectQuery("SELECT.*transaction_receipts").WillReturnRows(sqlmock.NewRows([]string{}))
		})
	defer done()

	res, err := txm.GetTransactionReceiptByIDFull(ctx, uuid.New())
	assert.NoError(t, err)
	assert.Nil(t, res)

}

func TestGetDomainReceiptFail(t *testing.T) {

	ctx, txm, done := newTestTransactionManager(t, false,
		mockEmptyReceiptListeners,
		func(conf *pldconf.TxManagerConfig, mc *mockComponents) {
			mc.domainManager.On("GetDomainByName", mock.Anything, "domain1").Return(nil, fmt.Errorf("not found"))
		})
	defer done()

	_, err := txm.GetDomainReceiptByID(ctx, "domain1", uuid.New())
	assert.Regexp(t, "not found", err)

}

func TestDecodeRevertErrorBadSerializer(t *testing.T) {
	revertReasonTooSmallHex := pldtypes.MustParseHexBytes("0x08c379a00000000000000000000000000000000000000000000000000000000000000020000000000000000000000000000000000000000000000000000000000000001d5468652073746f7265642076616c756520697320746f6f20736d616c6c000000")

	ctx, txm, done := newTestTransactionManager(t, false,
		mockEmptyReceiptListeners,
		func(conf *pldconf.TxManagerConfig, mc *mockComponents) {
			mc.db.ExpectQuery("SELECT.*abi_entries").WillReturnRows(sqlmock.NewRows([]string{}))
		})
	defer done()

	_, err := txm.DecodeRevertError(ctx, txm.p.NOTX(), revertReasonTooSmallHex, "wrong")
	assert.Regexp(t, "PD020015", err)

}

func TestDecodeCall(t *testing.T) {

	sampleABI := abi.ABI{
		{Type: abi.Function, Name: "set", Inputs: abi.ParameterArray{
			{Type: "uint256", Name: "newValue"},
		}},
	}

	ctx, txm, done := newTestTransactionManager(t, true)
	defer done()

	_, err := txm.storeABINewDBTX(ctx, sampleABI)
	require.NoError(t, err)

	validCall, err := sampleABI.Functions()["set"].EncodeCallDataJSON([]byte(`[12345]`))
	require.NoError(t, err)

	decoded, err := txm.DecodeCall(ctx, txm.p.NOTX(), validCall, "")
	assert.NoError(t, err)
	require.JSONEq(t, `{"newValue": "12345"}`, string(decoded.Data))
	require.Equal(t, `set(uint256)`, string(decoded.Signature))

	invalidCall := append(sampleABI.Functions()["set"].FunctionSelectorBytes(), []byte{0x00}...)
	_, err = txm.DecodeCall(ctx, txm.p.NOTX(), pldtypes.HexBytes(invalidCall), "")
	assert.Regexp(t, "PD012227.*1 matched function selector", err)

	short := []byte{0xfe, 0xed}
	_, err = txm.DecodeCall(ctx, txm.p.NOTX(), pldtypes.HexBytes(short), "")
	assert.Regexp(t, "PD012226", err)

	_, err = txm.DecodeCall(ctx, txm.p.NOTX(), validCall, "wrong")
	assert.Regexp(t, "PD020015", err)

}

func TestDecodeEvent(t *testing.T) {

	sampleABI := abi.ABI{
		{Type: abi.Event, Name: "Updated", Inputs: abi.ParameterArray{
			{Type: "uint256", Name: "newValue", Indexed: true},
		}},
	}

	ctx, txm, done := newTestTransactionManager(t, true)
	defer done()

	_, err := txm.storeABINewDBTX(ctx, sampleABI)
	require.NoError(t, err)

	validTopic0 := pldtypes.Bytes32(sampleABI.Events()["Updated"].SignatureHashBytes())
	validTopic1, err := (&abi.ParameterArray{{Type: "uint256"}}).EncodeABIDataJSON([]byte(`["12345"]`))
	require.NoError(t, err)

	decoded, err := txm.DecodeEvent(ctx, txm.p.NOTX(), []pldtypes.Bytes32{validTopic0, pldtypes.Bytes32(validTopic1)}, []byte{}, "")
	assert.NoError(t, err)
	require.JSONEq(t, `{"newValue": "12345"}`, string(decoded.Data))
	require.Equal(t, `Updated(uint256)`, string(decoded.Signature))

	_, err = txm.DecodeEvent(ctx, txm.p.NOTX(), []pldtypes.Bytes32{validTopic0 /* missing 2nd topic*/}, []byte{}, "")
	assert.Regexp(t, "PD012229.*1 matched signature", err)

	_, err = txm.DecodeEvent(ctx, txm.p.NOTX(), []pldtypes.Bytes32{pldtypes.RandBytes32() /* unknown topic */}, []byte{}, "")
	assert.Regexp(t, "PD012229", err)

	_, err = txm.DecodeEvent(ctx, txm.p.NOTX(), []pldtypes.Bytes32{ /* no topics */ }, []byte{}, "")
	assert.Regexp(t, "PD012226", err)

	_, err = txm.DecodeEvent(ctx, txm.p.NOTX(), []pldtypes.Bytes32{validTopic0, pldtypes.Bytes32(validTopic1)}, []byte{}, "wrong")
	assert.Regexp(t, "PD020015", err)

}<|MERGE_RESOLUTION|>--- conflicted
+++ resolved
@@ -121,32 +121,6 @@
 		return txm.FinalizeTransactions(ctx, dbTX, []*components.ReceiptInput{
 			{TransactionID: txID, ReceiptType: components.RT_FailedWithMessage,
 				FailureMessage: "something went wrong"},
-		})
-	})
-	assert.Regexp(t, "pop", err)
-
-}
-
-func TestFinalizeTransactionsChainedLookupFail(t *testing.T) {
-
-	txID := uuid.New()
-	ctx, txm, done := newTestTransactionManager(t, false,
-		mockEmptyReceiptListeners,
-		func(conf *pldconf.TxManagerConfig, mc *mockComponents) {
-			mc.db.ExpectBegin()
-			mc.db.ExpectQuery("INSERT.*transaction_receipts").WillReturnRows(sqlmock.NewRows([]string{}))
-			mc.db.ExpectQuery("SELECT.*chained_private_txns").WillReturnError(fmt.Errorf("pop"))
-		})
-	defer done()
-
-	err := txm.p.Transaction(ctx, func(ctx context.Context, dbTX persistence.DBTX) error {
-		return txm.FinalizeTransactions(ctx, dbTX, []*components.ReceiptInput{
-			{
-				TransactionID:  txID,
-				Domain:         "domain1",
-				ReceiptType:    components.RT_FailedWithMessage,
-				FailureMessage: "something went wrong",
-			},
 		})
 	})
 	assert.Regexp(t, "pop", err)
@@ -185,21 +159,8 @@
 
 func TestFinalizeTransactionsInsertOkOffChain(t *testing.T) {
 
-	upstreamTXID := uuid.New()
 	ctx, txm, done := newTestTransactionManager(t, true, mockDomainContractResolve(t, "domain1"), func(conf *pldconf.TxManagerConfig, mc *mockComponents) {
-<<<<<<< HEAD
 		mc.sequencerMgr.On("HandleNewTx", mock.Anything, mock.Anything, mock.Anything).Return(nil)
-=======
-		mc.privateTxMgr.On("HandleNewTx", mock.Anything, mock.Anything, mock.Anything).Return(nil)
-		mc.privateTxMgr.On("WriteOrDistributeReceiptsPostSubmit", mock.Anything, mock.Anything, mock.Anything, mock.Anything).
-			Return(nil).
-			Run(func(args mock.Arguments) {
-				receipts := args[2].([]*components.ReceiptInputWithOriginator)
-				require.Len(t, receipts, 1)
-				require.Equal(t, upstreamTXID, receipts[0].TransactionID)
-				require.Equal(t, "domain2", receipts[0].Domain)
-			})
->>>>>>> fc23fe79
 	})
 	defer done()
 
@@ -211,7 +172,6 @@
 		TransactionBase: pldapi.TransactionBase{
 			From:     "me",
 			Type:     pldapi.TransactionTypePrivate.Enum(),
-			Domain:   "domain1",
 			Function: "doIt",
 			To:       pldtypes.MustEthAddress(pldtypes.RandHex(20)),
 			Data:     pldtypes.JSONString(pldtypes.HexBytes(callData)),
@@ -221,21 +181,9 @@
 	require.NoError(t, err)
 
 	err = txm.p.Transaction(ctx, func(ctx context.Context, dbTX persistence.DBTX) (err error) {
-		// Simulate a chaining record to another TX that is on a remote node
-		err = txm.writeChainingRecords(ctx, dbTX, []*persistedChainedPrivateTxn{
-			{
-				Sender:             "them@remote.node",
-				Transaction:        upstreamTXID,
-				Domain:             "domain2",
-				ChainedTransaction: *txID,
-			},
-		})
-		require.NoError(t, err)
-
 		return txm.FinalizeTransactions(ctx, dbTX, []*components.ReceiptInput{
 			{
 				TransactionID: *txID,
-				Domain:        "domain1",
 				ReceiptType:   components.RT_FailedOnChainWithRevertData,
 			},
 		})
@@ -246,11 +194,10 @@
 	require.NoError(t, err)
 	require.NotNil(t, receipt)
 	require.JSONEq(t, fmt.Sprintf(`{
-		"id":"%s",
-		"sequence":%d,
-		"domain": "domain1",
-		"failureMessage":"PD012214: Unable to decode revert data (no revert data available)"
-	}`, txID, receipt.Sequence), string(pldtypes.JSONString(receipt)))
+		 "id":"%s",
+		 "sequence":%d,
+		 "failureMessage":"PD012214: Unable to decode revert data (no revert data available)"
+	 }`, txID, receipt.Sequence), string(pldtypes.JSONString(receipt)))
 
 }
 
@@ -310,18 +257,18 @@
 
 	require.NotNil(t, receipt)
 	require.JSONEq(t, fmt.Sprintf(`{
-		"id":"%s",
-		"sequence":%d,
-		"domain": "domain1",
-		"blockNumber":12345, 
-		"logIndex":5,
-	 	"source":"0x3f9f796ff55589dd2358c458f185bbed357c0b6e",
-	  	"success":true, 
-	  	"transactionHash":"0xd0561b310b77e47bc16fb3c40d48b72255b1748efeecf7452373dfce8045af30", 
-		"transactionIndex":10,
-		"states": {"none": true},
-		"domainReceiptError": "not available"
-	}`, txID, receipt.Sequence), pldtypes.JSONString(receipt).Pretty())
+		 "id":"%s",
+		 "sequence":%d,
+		 "domain": "domain1",
+		 "blockNumber":12345, 
+		 "logIndex":5,
+		  "source":"0x3f9f796ff55589dd2358c458f185bbed357c0b6e",
+		   "success":true, 
+		   "transactionHash":"0xd0561b310b77e47bc16fb3c40d48b72255b1748efeecf7452373dfce8045af30", 
+		 "transactionIndex":10,
+		 "states": {"none": true},
+		 "domainReceiptError": "not available"
+	 }`, txID, receipt.Sequence), pldtypes.JSONString(receipt).Pretty())
 
 }
 
