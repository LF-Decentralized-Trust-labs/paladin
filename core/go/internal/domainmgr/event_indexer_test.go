/*
 * Copyright © 2024 Kaleido, Inc.
 *
 * Licensed under the Apache License, Version 2.0 (the "License"); you may not use this file except in compliance with
 * the License. You may obtain a copy of the License at
 *
 * http://www.apache.org/licenses/LICENSE-2.0
 *
 * Unless required by applicable law or agreed to in writing, software distributed under the License is distributed on
 * an "AS IS" BASIS, WITHOUT WARRANTIES OR CONDITIONS OF ANY KIND, either express or implied. See the License for the
 * specific language governing permissions and limitations under the License.
 *
 * SPDX-License-Identifier: Apache-2.0
 */

package domainmgr

import (
	"context"
	"database/sql/driver"
	"encoding/json"
	"fmt"
	"sort"
	"testing"

	"github.com/DATA-DOG/go-sqlmock"
<<<<<<< HEAD
	"github.com/LF-Decentralized-Trust-labs/paladin/core/internal/components"
	"github.com/LF-Decentralized-Trust-labs/paladin/core/pkg/blockindexer"
	"github.com/LF-Decentralized-Trust-labs/paladin/core/pkg/persistence"
	"github.com/LF-Decentralized-Trust-labs/paladin/core/pkg/persistence/mockpersistence"
	"github.com/LF-Decentralized-Trust-labs/paladin/sdk/go/pkg/pldapi"
	"github.com/LF-Decentralized-Trust-labs/paladin/sdk/go/pkg/pldtypes"
	"github.com/LF-Decentralized-Trust-labs/paladin/sdk/go/pkg/query"
	"github.com/LF-Decentralized-Trust-labs/paladin/toolkit/pkg/prototk"
=======
	"github.com/LFDT-Paladin/paladin/core/internal/components"
	"github.com/LFDT-Paladin/paladin/core/pkg/blockindexer"
	"github.com/LFDT-Paladin/paladin/core/pkg/persistence"
	"github.com/LFDT-Paladin/paladin/core/pkg/persistence/mockpersistence"
	"github.com/LFDT-Paladin/paladin/sdk/go/pkg/pldapi"
	"github.com/LFDT-Paladin/paladin/sdk/go/pkg/pldtypes"
	"github.com/LFDT-Paladin/paladin/toolkit/pkg/prototk"
>>>>>>> f0aeef1d
	"github.com/google/uuid"
	"github.com/stretchr/testify/assert"
	"github.com/stretchr/testify/mock"
	"github.com/stretchr/testify/require"
)

func TestSolidityEventSignatures(t *testing.T) {
	// We don't expect this to change without our knowledge.
	// We tolerate it changing between versions of firefly-signer (used only in memory), but it's important we understand why if it does.
	//
	// We don't store it as a constant because we're reliant on us and blockindexer calculating it identically (we use the same lib).
	//
	// The standard solidity signature is insufficient, as it doesn't include variable names, or the indexed-ness of fields
	assert.Equal(t, "event PaladinRegisterSmartContract_V0(bytes32 indexed txId, address indexed instance, bytes config)", eventSolSig_PaladinRegisterSmartContract_V0)
}

func TestEventIndexingWithDB(t *testing.T) {

	td, done := newTestDomain(t, true /* real DB */, goodDomainConf())
	defer done()
	ctx := td.ctx
	tp := td.tp
	dm := td.dm

	deployTX := uuid.New()
	contractAddr := pldtypes.EthAddress(pldtypes.RandBytes(20))

	// Index an event indicating deployment of a new smart contract instance
	var batchTxs txCompletionsOrdered
	var unprocessedEvents []*pldapi.EventWithData
	err := dm.persistence.Transaction(ctx, func(ctx context.Context, dbTX persistence.DBTX) (err error) {
		unprocessedEvents, batchTxs, err = dm.registrationIndexer(ctx, dbTX, &blockindexer.EventDeliveryBatch{
			StreamID:   uuid.New(),
			StreamName: "name_given_by_component_mgr",
			BatchID:    uuid.New(),
			Events: []*pldapi.EventWithData{
				{
					SoliditySignature: eventSolSig_PaladinRegisterSmartContract_V0,
					Address:           (pldtypes.EthAddress)(*tp.d.RegistryAddress()),
					IndexedEvent: &pldapi.IndexedEvent{
						BlockNumber:      12345,
						TransactionIndex: 0,
						LogIndex:         0,
						TransactionHash:  pldtypes.NewBytes32FromSlice(pldtypes.RandBytes(32)),
						Signature:        eventSig_PaladinRegisterSmartContract_V0,
					},
					Data: pldtypes.RawJSON(`{
						 "txId": "` + pldtypes.Bytes32UUIDFirst16(deployTX).String() + `",
						 "instance": "` + contractAddr.String() + `",
						 "config": "0xfeedbeef"
					 }`),
				},
			},
		})
		return err
	})
	require.NoError(t, err)
	assert.Len(t, batchTxs, 1)
	assert.Empty(t, unprocessedEvents) // we consumed all the events there were

	tp.Functions.InitContract = func(ctx context.Context, icr *prototk.InitContractRequest) (*prototk.InitContractResponse, error) {
		return &prototk.InitContractResponse{
			Valid: true,
			ContractConfig: &prototk.ContractConfig{
				ContractConfigJson:   `{}`,
				CoordinatorSelection: prototk.ContractConfig_COORDINATOR_ENDORSER,
				SubmitterSelection:   prototk.ContractConfig_SUBMITTER_SENDER,
			},
		}, nil
	}

	// Lookup the instance against the domain
	psc, err := dm.GetSmartContractByAddress(ctx, td.c.dbTX, contractAddr)
	require.NoError(t, err)
	dc := psc.(*domainContract)
	assert.Equal(t, &PrivateSmartContract{
		DeployTX:        deployTX,
		RegistryAddress: *tp.d.RegistryAddress(),
		Address:         contractAddr,
		ConfigBytes:     []byte{0xfe, 0xed, 0xbe, 0xef},
	}, dc.info)
	assert.Equal(t, contractAddr, psc.Address())
	assert.Equal(t, "test1", psc.Domain().Name())
	assert.Equal(t, "0xfeedbeef", psc.(*domainContract).info.ConfigBytes.String())

	// Get cached
	psc2, err := dm.GetSmartContractByAddress(ctx, td.c.dbTX, contractAddr)
	require.NoError(t, err)
	assert.Equal(t, psc, psc2)
}

func TestEventIndexingBadEvent(t *testing.T) {

	td, done := newTestDomain(t, false, goodDomainConf(), func(mc *mockComponents) {
		mc.stateStore.On("EnsureABISchemas", mock.Anything, mock.Anything, "test1", mock.Anything).Return(nil, nil)
		mc.db.ExpectBegin()
		mc.db.ExpectCommit()
		mc.db.ExpectBegin()
		mc.db.ExpectCommit()
	})
	defer done()

	err := td.dm.persistence.Transaction(td.ctx, func(ctx context.Context, tx persistence.DBTX) error {
		_, _, err := td.dm.registrationIndexer(td.ctx, tx, &blockindexer.EventDeliveryBatch{
			StreamID:   uuid.New(),
			StreamName: "name_given_by_component_mgr",
			BatchID:    uuid.New(),
			Events: []*pldapi.EventWithData{
				{
					Address:           *td.d.registryAddress,
					SoliditySignature: eventSolSig_PaladinRegisterSmartContract_V0,
					Data: pldtypes.RawJSON(`{
						  "config": "cannot parse this"
					  }`),
				},
			},
		})
		return err
	})
	require.NoError(t, err)

}

func TestEventIndexingInsertError(t *testing.T) {

	td, done := newTestDomain(t, false, goodDomainConf(), func(mc *mockComponents) {
		mc.stateStore.On("EnsureABISchemas", mock.Anything, mock.Anything, "test1", mock.Anything).Return(nil, nil)
		mc.db.ExpectBegin()
		mc.db.ExpectCommit()
		mc.db.ExpectBegin()
		mc.db.ExpectExec("INSERT").WillReturnError(fmt.Errorf("pop"))
		mc.db.ExpectRollback()
	})
	defer done()

	contractAddr := pldtypes.EthAddress(pldtypes.RandBytes(20))
	deployTX := uuid.New()
	err := td.dm.persistence.Transaction(td.ctx, func(ctx context.Context, tx persistence.DBTX) error {
		_, _, err := td.dm.registrationIndexer(td.ctx, tx, &blockindexer.EventDeliveryBatch{
			StreamID:   uuid.New(),
			StreamName: "name_given_by_component_mgr",
			BatchID:    uuid.New(),
			Events: []*pldapi.EventWithData{
				{
					SoliditySignature: eventSolSig_PaladinRegisterSmartContract_V0,
					Address:           *td.tp.d.RegistryAddress(),
					IndexedEvent: &pldapi.IndexedEvent{
						BlockNumber:      12345,
						TransactionIndex: 0,
						LogIndex:         0,
						TransactionHash:  pldtypes.NewBytes32FromSlice(pldtypes.RandBytes(32)),
						Signature:        eventSig_PaladinRegisterSmartContract_V0,
					},
					Data: pldtypes.RawJSON(`{
						 "txId": "` + pldtypes.Bytes32UUIDFirst16(deployTX).String() + `",
						 "domain": "` + contractAddr.String() + `",
						 "data": "0xfeedbeef"
					 }`),
				},
			},
		})
		return err
	})
	assert.Regexp(t, "pop", err)

}

func TestHandleEventBatch(t *testing.T) {
	batchID := uuid.New()
	txID := uuid.New()
	txIDBytes32 := pldtypes.Bytes32UUIDFirst16(txID)
	contract1 := pldtypes.RandAddress()
	contract2 := pldtypes.RandAddress()
	stateSpent := pldtypes.RandHex(32)
	stateRead := pldtypes.RandHex(32)
	stateConfirmed := pldtypes.RandHex(32)
	stateInfo := pldtypes.RandHex(32)
	fakeHash1 := pldtypes.RandHex(32)
	fakeSchema := pldtypes.RandBytes32()
	eventTx2Hash := pldtypes.RandHex(32)

	event1 := &pldapi.EventWithData{
		Address: *contract1,
		IndexedEvent: &pldapi.IndexedEvent{
			BlockNumber:      1000,
			TransactionIndex: 20,
			LogIndex:         30,
			TransactionHash:  pldtypes.MustParseBytes32(pldtypes.RandHex(32)),
			Signature:        pldtypes.MustParseBytes32(pldtypes.RandHex(32)),
		},
		SoliditySignature: "some event signature 1",
		Data:              pldtypes.RawJSON(`{"result": "success"}`),
	}
	event2 := &pldapi.EventWithData{
		Address: *contract2,
		IndexedEvent: &pldapi.IndexedEvent{
			BlockNumber:      2000,
			TransactionIndex: 30,
			LogIndex:         40,
			TransactionHash:  pldtypes.MustParseBytes32(eventTx2Hash),
			Signature:        pldtypes.MustParseBytes32(pldtypes.RandHex(32)),
		},
		SoliditySignature: "some event signature 2",
		Data:              pldtypes.RawJSON(`{"result": "success"}`),
	}

	td, done := newTestDomain(t, false, goodDomainConf(), mockSchemas(), func(mc *mockComponents) {

		mc.stateStore.On("WriteStateFinalizations", mock.Anything, mock.Anything, []*pldapi.StateSpendRecord{
			{DomainName: "test1", State: pldtypes.MustParseHexBytes(stateSpent), Transaction: txID}, // the SpentStates StateUpdate
		}, []*pldapi.StateReadRecord{
			{DomainName: "test1", State: pldtypes.MustParseHexBytes(stateRead), Transaction: txID}, // the ReadStates StateUpdate
		}, []*pldapi.StateConfirmRecord{
			{DomainName: "test1", State: pldtypes.MustParseHexBytes(stateConfirmed), Transaction: txID}, // the ConfirmedStates StateUpdate
			{DomainName: "test1", State: pldtypes.MustParseHexBytes(fakeHash1), Transaction: txID},      // the implicit confirm from the NewConfirmedState
		}, []*pldapi.StateInfoRecord{
			{DomainName: "test1", State: pldtypes.MustParseHexBytes(stateInfo), Transaction: txID}, // the InfoStates StateUpdate
		}).Return(nil, nil)

		mc.stateStore.On("WritePreVerifiedStates", mock.Anything, mock.Anything, "test1", []*components.StateUpsertOutsideContext{
			{
				ID:              pldtypes.MustParseHexBytes(fakeHash1),
				Data:            pldtypes.RawJSON(`{"color": "blue"}`),
				ContractAddress: contract2,
				SchemaID:        fakeSchema,
			},
		}).Return(nil, nil)

		mc.txManager.On("FinalizeTransactions", mock.Anything, mock.Anything, mock.MatchedBy(func(receipts []*components.ReceiptInput) bool {
			// Note first contract is unrecognized, second is recognized
			require.Len(t, receipts, 1)
			r := receipts[0]
			expectedEvent := event2
			assert.Equal(t, txID, r.TransactionID)
			assert.Equal(t, pldtypes.OnChainEvent, r.OnChain.Type)
			assert.Equal(t, expectedEvent.TransactionHash.String(), r.OnChain.TransactionHash.String())
			assert.Equal(t, expectedEvent.BlockNumber, r.OnChain.BlockNumber)
			assert.Equal(t, expectedEvent.TransactionIndex, r.OnChain.TransactionIndex)
			assert.Equal(t, expectedEvent.LogIndex, r.OnChain.LogIndex)
			return true
		})).Return(nil)

		matchTXNonce := pldtypes.MustParseHexUint64("1")
		mc.sequencerManager.On("HandleTransactionConfirmed", mock.Anything, mock.Anything, mock.Anything, &matchTXNonce).Return(nil)

		var queryJson *query.QueryJSON = nil
		matchTxHash := pldtypes.MustParseBytes32(eventTx2Hash)
		mc.publicTxManager.On("QueryPublicTxForTransactions", mock.Anything, mock.Anything, []uuid.UUID{txID}, queryJson).Return(map[uuid.UUID][]*pldapi.PublicTx{txID: {
			{
				TransactionHash: &matchTxHash,
				Nonce:           &matchTXNonce,
			},
		}}, nil)

		mc.txManager.On("SendTransactions", mock.Anything, mock.Anything, mock.Anything).Return([]uuid.UUID{txID}, nil)

	})
	defer done()
	d := td.d
	ctx := td.ctx

	mp, err := mockpersistence.NewSQLMockProvider()
	require.NoError(t, err)

	// First contract is unrecognized, second is recognized
	mp.Mock.ExpectBegin()
	mp.Mock.ExpectQuery("SELECT.*private_smart_contracts").WillReturnRows(sqlmock.NewRows(
		[]string{},
	))
	mp.Mock.ExpectQuery("SELECT.*private_smart_contracts").WillReturnRows(sqlmock.NewRows(
		[]string{"address", "domain_address"},
	).AddRow(contract2, d.registryAddress))
	mp.Mock.ExpectCommit()

	td.tp.Functions.HandleEventBatch = func(ctx context.Context, req *prototk.HandleEventBatchRequest) (*prototk.HandleEventBatchResponse, error) {
		assert.Equal(t, batchID.String(), req.BatchId)
		assert.Equal(t, contract2.String(), req.ContractInfo.ContractAddress)
		assert.Equal(t, `{"result": "success"}`, req.Events[0].DataJson)

		// Can call send TX in this flow
		_, err := td.d.SendTransaction(ctx, &prototk.SendTransactionRequest{
			StateQueryContext: req.StateQueryContext,
			Transaction: &prototk.TransactionInput{
				ContractAddress: "0x05d936207F04D81a85881b72A0D17854Ee8BE45A",
				FunctionAbiJson: `{}`,
				ParamsJson:      `{}`,
			},
		})
		require.NoError(t, err)

		return &prototk.HandleEventBatchResponse{
			TransactionsComplete: []*prototk.CompletedTransaction{
				{
					TransactionId: txIDBytes32.String(),
					Location:      req.Events[0].Location,
				},
			},
			SpentStates: []*prototk.StateUpdate{
				{
					Id:            stateSpent,
					TransactionId: txIDBytes32.String(),
				},
			},
			ReadStates: []*prototk.StateUpdate{
				{
					Id:            stateRead,
					TransactionId: txIDBytes32.String(),
				},
			},
			ConfirmedStates: []*prototk.StateUpdate{
				{
					Id:            stateConfirmed,
					TransactionId: txIDBytes32.String(),
				},
			},
			InfoStates: []*prototk.StateUpdate{
				{
					Id:            stateInfo,
					TransactionId: txIDBytes32.String(),
				},
			},
			NewStates: []*prototk.NewConfirmedState{
				{
					Id:            &fakeHash1,
					StateDataJson: `{"color": "blue"}`,
					SchemaId:      fakeSchema.String(),
					TransactionId: txIDBytes32.String(),
				},
			},
		}, nil
	}
	td.tp.Functions.InitContract = func(ctx context.Context, icr *prototk.InitContractRequest) (*prototk.InitContractResponse, error) {
		return &prototk.InitContractResponse{Valid: true, ContractConfig: &prototk.ContractConfig{}}, nil
	}

	req := d.dm.privateTxWaiter.AddInflight(ctx, txID)
	err = mp.P.Transaction(ctx, func(ctx context.Context, dbTX persistence.DBTX) error {
		return d.handleEventBatch(ctx, dbTX, &blockindexer.EventDeliveryBatch{
			BatchID: batchID,
			Events:  []*pldapi.EventWithData{event1, event2},
		})
	})
	require.NoError(t, err)

	_, err = req.Wait()
	require.NoError(t, err)
}

func TestHandleEventBatchFinalizeFail(t *testing.T) {
	batchID := uuid.New()

	td, done := newTestDomain(t, false, goodDomainConf(), mockSchemas(), func(mc *mockComponents) {
		mc.db.ExpectBegin()
		mc.db.ExpectExec(`INSERT.*private_smart_contracts`).WillReturnResult(driver.ResultNoRows)

		mc.txManager.On("FinalizeTransactions", mock.Anything, mock.Anything, mock.Anything).Return(fmt.Errorf("pop"))
	})
	defer done()

	err := td.dm.persistence.Transaction(context.Background(), func(ctx context.Context, dbTX persistence.DBTX) error {
		return td.d.handleEventBatch(td.ctx, dbTX, &blockindexer.EventDeliveryBatch{
			BatchID: batchID,
			Events: []*pldapi.EventWithData{
				{
					Address: *td.d.registryAddress,
					IndexedEvent: &pldapi.IndexedEvent{
						BlockNumber:      1000,
						TransactionIndex: 20,
						LogIndex:         30,
						TransactionHash:  pldtypes.MustParseBytes32(pldtypes.RandHex(32)),
						Signature:        eventSig_PaladinRegisterSmartContract_V0,
					},
					SoliditySignature: eventSolSig_PaladinRegisterSmartContract_V0,
					Data:              pldtypes.RawJSON(`{"result": "success"}`),
				},
			},
		})
	})
	assert.Regexp(t, "pop", err)

}

func TestHandleEventIgnoreUnknownDomain(t *testing.T) {
	batchID := uuid.New()

	td, done := newTestDomain(t, false, goodDomainConf(), mockBegin, mockSchemas())
	defer done()

	err := td.dm.persistence.Transaction(context.Background(), func(ctx context.Context, dbTX persistence.DBTX) error {
		return td.d.handleEventBatch(td.ctx, dbTX, &blockindexer.EventDeliveryBatch{
			BatchID: batchID,
			Events: []*pldapi.EventWithData{
				{
					Address: *pldtypes.RandAddress(),
					IndexedEvent: &pldapi.IndexedEvent{
						BlockNumber:      1000,
						TransactionIndex: 20,
						LogIndex:         30,
						TransactionHash:  pldtypes.MustParseBytes32(pldtypes.RandHex(32)),
						Signature:        eventSig_PaladinRegisterSmartContract_V0,
					},
					SoliditySignature: eventSolSig_PaladinRegisterSmartContract_V0,
					Data:              pldtypes.RawJSON(`{"result": "success"}`),
				},
			},
		})
	})
	require.NoError(t, err)

}

func TestHandleEventBatchContractLookupFail(t *testing.T) {
	batchID := uuid.New()
	contract1 := pldtypes.RandAddress()

	td, done := newTestDomain(t, false, goodDomainConf(), mockSchemas())
	defer done()

	mp, err := mockpersistence.NewSQLMockProvider()
	require.NoError(t, err)

	mp.Mock.ExpectBegin()
	mp.Mock.ExpectQuery("SELECT.*private_smart_contracts").WillReturnError(fmt.Errorf("pop"))

	err = mp.P.Transaction(context.Background(), func(ctx context.Context, dbTX persistence.DBTX) error {
		return td.d.handleEventBatch(td.ctx, dbTX, &blockindexer.EventDeliveryBatch{
			BatchID: batchID,
			Events: []*pldapi.EventWithData{
				{
					Address: *contract1,
					Data:    pldtypes.RawJSON(`{"result": "success"}`),
				},
			},
		})
	})
	assert.EqualError(t, err, "pop")
}

func TestHandleEventBatchRegistrationError(t *testing.T) {
	batchID := uuid.New()

	td, done := newTestDomain(t, false, goodDomainConf(), mockSchemas())
	defer done()

	mp, err := mockpersistence.NewSQLMockProvider()
	require.NoError(t, err)

	mp.Mock.ExpectBegin()
	mp.Mock.ExpectExec("INSERT.*private_smart_contracts").WillReturnError(fmt.Errorf("pop"))

	registrationData := &event_PaladinRegisterSmartContract_V0{
		TXId: pldtypes.RandBytes32(),
	}
	registrationDataJSON, err := json.Marshal(registrationData)
	require.NoError(t, err)

	err = mp.P.Transaction(context.Background(), func(ctx context.Context, dbTX persistence.DBTX) error {
		return td.d.handleEventBatch(td.ctx, dbTX, &blockindexer.EventDeliveryBatch{
			BatchID: batchID,
			Events: []*pldapi.EventWithData{
				{
					Address:           *td.d.registryAddress,
					IndexedEvent:      &pldapi.IndexedEvent{},
					SoliditySignature: eventSolSig_PaladinRegisterSmartContract_V0,
					Data:              registrationDataJSON,
				},
			},
		})
	})
	assert.EqualError(t, err, "pop")
}

func TestHandleEventBatchDomainError(t *testing.T) {
	batchID := uuid.New()
	contract1 := pldtypes.RandAddress()

	td, done := newTestDomain(t, false, goodDomainConf(), mockSchemas())
	defer done()

	mp, err := mockpersistence.NewSQLMockProvider()
	require.NoError(t, err)

	mp.Mock.ExpectBegin()
	mp.Mock.ExpectQuery("SELECT.*private_smart_contracts").WillReturnRows(sqlmock.NewRows(
		[]string{"address", "domain_address"},
	).AddRow(contract1, td.d.registryAddress))

	td.tp.Functions.HandleEventBatch = func(ctx context.Context, req *prototk.HandleEventBatchRequest) (*prototk.HandleEventBatchResponse, error) {
		return nil, fmt.Errorf("pop")
	}
	td.tp.Functions.InitContract = func(ctx context.Context, icr *prototk.InitContractRequest) (*prototk.InitContractResponse, error) {
		return &prototk.InitContractResponse{Valid: true, ContractConfig: &prototk.ContractConfig{}}, nil
	}

	err = mp.P.Transaction(context.Background(), func(ctx context.Context, dbTX persistence.DBTX) error {
		return td.d.handleEventBatch(td.ctx, dbTX, &blockindexer.EventDeliveryBatch{
			BatchID: batchID,
			Events: []*pldapi.EventWithData{
				{
					Address:      *td.d.registryAddress,
					IndexedEvent: &pldapi.IndexedEvent{},
					Data:         pldtypes.RawJSON(`{"result": "success"}`),
				},
			},
		})
	})
	assert.EqualError(t, err, "pop")
}

func TestHandleEventBatchSpentBadTransactionID(t *testing.T) {
	batchID := uuid.New()
	contract1 := pldtypes.RandAddress()
	stateSpent := pldtypes.RandHex(32)

	td, done := newTestDomain(t, false, goodDomainConf(), mockSchemas())
	defer done()

	mp, err := mockpersistence.NewSQLMockProvider()
	require.NoError(t, err)

	mp.Mock.ExpectBegin()
	mp.Mock.ExpectQuery("SELECT.*private_smart_contracts").WillReturnRows(sqlmock.NewRows(
		[]string{"address", "domain_address"},
	).AddRow(contract1, td.d.registryAddress))

	td.tp.Functions.HandleEventBatch = func(ctx context.Context, req *prototk.HandleEventBatchRequest) (*prototk.HandleEventBatchResponse, error) {
		return &prototk.HandleEventBatchResponse{
			SpentStates: []*prototk.StateUpdate{
				{
					Id:            stateSpent,
					TransactionId: "badnotgood",
				},
			},
		}, nil
	}
	td.tp.Functions.InitContract = func(ctx context.Context, icr *prototk.InitContractRequest) (*prototk.InitContractResponse, error) {
		return &prototk.InitContractResponse{Valid: true, ContractConfig: &prototk.ContractConfig{}}, nil
	}

	err = mp.P.Transaction(context.Background(), func(ctx context.Context, dbTX persistence.DBTX) error {
		return td.d.handleEventBatch(td.ctx, dbTX, &blockindexer.EventDeliveryBatch{
			BatchID: batchID,
			Events: []*pldapi.EventWithData{
				{
					Address:      *td.d.registryAddress,
					IndexedEvent: &pldapi.IndexedEvent{},
					Data:         pldtypes.RawJSON(`{"result": "success"}`),
				},
			},
		})
	})
	assert.ErrorContains(t, err, "PD020007")
}

func TestHandleEventBatchReadBadTransactionID(t *testing.T) {
	batchID := uuid.New()
	contract1 := pldtypes.RandAddress()
	stateSpent := pldtypes.RandHex(32)

	td, done := newTestDomain(t, false, goodDomainConf(), mockSchemas())
	defer done()

	mp, err := mockpersistence.NewSQLMockProvider()
	require.NoError(t, err)

	mp.Mock.ExpectBegin()
	mp.Mock.ExpectQuery("SELECT.*private_smart_contracts").WillReturnRows(sqlmock.NewRows(
		[]string{"address", "domain_address"},
	).AddRow(contract1, td.d.registryAddress))

	td.tp.Functions.HandleEventBatch = func(ctx context.Context, req *prototk.HandleEventBatchRequest) (*prototk.HandleEventBatchResponse, error) {
		return &prototk.HandleEventBatchResponse{
			ReadStates: []*prototk.StateUpdate{
				{
					Id:            stateSpent,
					TransactionId: "badnotgood",
				},
			},
		}, nil
	}
	td.tp.Functions.InitContract = func(ctx context.Context, icr *prototk.InitContractRequest) (*prototk.InitContractResponse, error) {
		return &prototk.InitContractResponse{Valid: true, ContractConfig: &prototk.ContractConfig{}}, nil
	}

	err = mp.P.Transaction(context.Background(), func(ctx context.Context, dbTX persistence.DBTX) error {
		return td.d.handleEventBatch(td.ctx, dbTX, &blockindexer.EventDeliveryBatch{
			BatchID: batchID,
			Events: []*pldapi.EventWithData{
				{
					Address:      *td.d.registryAddress,
					IndexedEvent: &pldapi.IndexedEvent{},
					Data:         pldtypes.RawJSON(`{"result": "success"}`),
				},
			},
		})
	})
	assert.ErrorContains(t, err, "PD020007")
}

func TestHandleEventBatchConfirmBadTransactionID(t *testing.T) {
	batchID := uuid.New()
	contract1 := pldtypes.RandAddress()
	stateSpent := pldtypes.RandHex(32)

	td, done := newTestDomain(t, false, goodDomainConf(), mockSchemas())
	defer done()

	mp, err := mockpersistence.NewSQLMockProvider()
	require.NoError(t, err)

	mp.Mock.ExpectBegin()
	mp.Mock.ExpectQuery("SELECT.*private_smart_contracts").WillReturnRows(sqlmock.NewRows(
		[]string{"address", "domain_address"},
	).AddRow(contract1, td.d.registryAddress))

	td.tp.Functions.HandleEventBatch = func(ctx context.Context, req *prototk.HandleEventBatchRequest) (*prototk.HandleEventBatchResponse, error) {
		return &prototk.HandleEventBatchResponse{
			ConfirmedStates: []*prototk.StateUpdate{
				{
					Id:            stateSpent,
					TransactionId: "badnotgood",
				},
			},
		}, nil
	}
	td.tp.Functions.InitContract = func(ctx context.Context, icr *prototk.InitContractRequest) (*prototk.InitContractResponse, error) {
		return &prototk.InitContractResponse{Valid: true, ContractConfig: &prototk.ContractConfig{}}, nil
	}

	err = mp.P.Transaction(context.Background(), func(ctx context.Context, dbTX persistence.DBTX) error {
		return td.d.handleEventBatch(td.ctx, dbTX, &blockindexer.EventDeliveryBatch{
			BatchID: batchID,
			Events: []*pldapi.EventWithData{
				{
					Address:      *td.d.registryAddress,
					IndexedEvent: &pldapi.IndexedEvent{},
					Data:         pldtypes.RawJSON(`{"result": "success"}`),
				},
			},
		})
	})
	assert.ErrorContains(t, err, "PD020007")
}

func TestHandleEventBatchInfoBadTransactionID(t *testing.T) {
	batchID := uuid.New()
	contract1 := pldtypes.RandAddress()
	stateSpent := pldtypes.RandHex(32)

	td, done := newTestDomain(t, false, goodDomainConf(), mockSchemas())
	defer done()

	mp, err := mockpersistence.NewSQLMockProvider()
	require.NoError(t, err)

	mp.Mock.ExpectBegin()
	mp.Mock.ExpectQuery("SELECT.*private_smart_contracts").WillReturnRows(sqlmock.NewRows(
		[]string{"address", "domain_address"},
	).AddRow(contract1, td.d.registryAddress))

	td.tp.Functions.HandleEventBatch = func(ctx context.Context, req *prototk.HandleEventBatchRequest) (*prototk.HandleEventBatchResponse, error) {
		return &prototk.HandleEventBatchResponse{
			InfoStates: []*prototk.StateUpdate{
				{
					Id:            stateSpent,
					TransactionId: "badnotgood",
				},
			},
		}, nil
	}
	td.tp.Functions.InitContract = func(ctx context.Context, icr *prototk.InitContractRequest) (*prototk.InitContractResponse, error) {
		return &prototk.InitContractResponse{Valid: true, ContractConfig: &prototk.ContractConfig{}}, nil
	}

	err = mp.P.Transaction(context.Background(), func(ctx context.Context, dbTX persistence.DBTX) error {
		return td.d.handleEventBatch(td.ctx, dbTX, &blockindexer.EventDeliveryBatch{
			BatchID: batchID,
			Events: []*pldapi.EventWithData{
				{
					Address:      *td.d.registryAddress,
					IndexedEvent: &pldapi.IndexedEvent{},
					Data:         pldtypes.RawJSON(`{"result": "success"}`),
				},
			},
		})
	})
	assert.ErrorContains(t, err, "PD020007")
}

func TestHandleEventBatchSpentBadSchemaID(t *testing.T) {
	batchID := uuid.New()
	contract1 := pldtypes.RandAddress()

	td, done := newTestDomain(t, false, goodDomainConf(), mockSchemas())
	defer done()

	mp, err := mockpersistence.NewSQLMockProvider()
	require.NoError(t, err)

	mp.Mock.ExpectBegin()
	mp.Mock.ExpectQuery("SELECT.*private_smart_contracts").WillReturnRows(sqlmock.NewRows(
		[]string{"address", "domain_address"},
	).AddRow(contract1, td.d.registryAddress))

	td.tp.Functions.HandleEventBatch = func(ctx context.Context, req *prototk.HandleEventBatchRequest) (*prototk.HandleEventBatchResponse, error) {
		return &prototk.HandleEventBatchResponse{
			SpentStates: []*prototk.StateUpdate{
				{
					Id:            "bad",
					TransactionId: pldtypes.RandHex(32),
				},
			},
		}, nil
	}
	td.tp.Functions.InitContract = func(ctx context.Context, icr *prototk.InitContractRequest) (*prototk.InitContractResponse, error) {
		return &prototk.InitContractResponse{Valid: true, ContractConfig: &prototk.ContractConfig{}}, nil
	}

	err = mp.P.Transaction(context.Background(), func(ctx context.Context, dbTX persistence.DBTX) error {
		return td.d.handleEventBatch(td.ctx, dbTX, &blockindexer.EventDeliveryBatch{
			BatchID: batchID,
			Events: []*pldapi.EventWithData{
				{
					Address:      *td.d.registryAddress,
					IndexedEvent: &pldapi.IndexedEvent{},
					Data:         pldtypes.RawJSON(`{"result": "success"}`),
				},
			},
		})
	})
	assert.ErrorContains(t, err, "PD011650")
}

func TestHandleEventBatchReadBadSchemaID(t *testing.T) {
	batchID := uuid.New()
	contract1 := pldtypes.RandAddress()

	td, done := newTestDomain(t, false, goodDomainConf(), mockSchemas())
	defer done()

	mp, err := mockpersistence.NewSQLMockProvider()
	require.NoError(t, err)

	mp.Mock.ExpectBegin()
	mp.Mock.ExpectQuery("SELECT.*private_smart_contracts").WillReturnRows(sqlmock.NewRows(
		[]string{"address", "domain_address"},
	).AddRow(contract1, td.d.registryAddress))

	td.tp.Functions.HandleEventBatch = func(ctx context.Context, req *prototk.HandleEventBatchRequest) (*prototk.HandleEventBatchResponse, error) {
		return &prototk.HandleEventBatchResponse{
			ReadStates: []*prototk.StateUpdate{
				{
					Id:            "bad",
					TransactionId: pldtypes.RandHex(32),
				},
			},
		}, nil
	}
	td.tp.Functions.InitContract = func(ctx context.Context, icr *prototk.InitContractRequest) (*prototk.InitContractResponse, error) {
		return &prototk.InitContractResponse{Valid: true, ContractConfig: &prototk.ContractConfig{}}, nil
	}

	err = mp.P.Transaction(context.Background(), func(ctx context.Context, dbTX persistence.DBTX) error {
		return td.d.handleEventBatch(td.ctx, dbTX, &blockindexer.EventDeliveryBatch{
			BatchID: batchID,
			Events: []*pldapi.EventWithData{
				{
					Address:      *td.d.registryAddress,
					IndexedEvent: &pldapi.IndexedEvent{},
					Data:         pldtypes.RawJSON(`{"result": "success"}`),
				},
			},
		})
	})
	assert.ErrorContains(t, err, "PD011650")
}

func TestHandleEventBatchConfirmBadSchemaID(t *testing.T) {
	batchID := uuid.New()
	contract1 := pldtypes.RandAddress()

	td, done := newTestDomain(t, false, goodDomainConf(), mockSchemas())
	defer done()

	mp, err := mockpersistence.NewSQLMockProvider()
	require.NoError(t, err)

	mp.Mock.ExpectBegin()
	mp.Mock.ExpectQuery("SELECT.*private_smart_contracts").WillReturnRows(sqlmock.NewRows(
		[]string{"address", "domain_address"},
	).AddRow(contract1, td.d.registryAddress))

	td.tp.Functions.HandleEventBatch = func(ctx context.Context, req *prototk.HandleEventBatchRequest) (*prototk.HandleEventBatchResponse, error) {
		return &prototk.HandleEventBatchResponse{
			ConfirmedStates: []*prototk.StateUpdate{
				{
					Id:            "bad",
					TransactionId: pldtypes.RandHex(32),
				},
			},
		}, nil
	}
	td.tp.Functions.InitContract = func(ctx context.Context, icr *prototk.InitContractRequest) (*prototk.InitContractResponse, error) {
		return &prototk.InitContractResponse{Valid: true, ContractConfig: &prototk.ContractConfig{}}, nil
	}

	err = mp.P.Transaction(context.Background(), func(ctx context.Context, dbTX persistence.DBTX) error {
		return td.d.handleEventBatch(td.ctx, dbTX, &blockindexer.EventDeliveryBatch{
			BatchID: batchID,
			Events: []*pldapi.EventWithData{
				{
					Address:      *td.d.registryAddress,
					IndexedEvent: &pldapi.IndexedEvent{},
					Data:         pldtypes.RawJSON(`{"result": "success"}`),
				},
			},
		})
	})
	assert.ErrorContains(t, err, "PD011650")
}

func TestHandleEventBatchNewBadTransactionID(t *testing.T) {
	batchID := uuid.New()
	contract1 := pldtypes.RandAddress()

	td, done := newTestDomain(t, false, goodDomainConf(), mockSchemas())
	defer done()

	mp, err := mockpersistence.NewSQLMockProvider()
	require.NoError(t, err)

	mp.Mock.ExpectBegin()
	mp.Mock.ExpectQuery("SELECT.*private_smart_contracts").WillReturnRows(sqlmock.NewRows(
		[]string{"address", "domain_address"},
	).AddRow(contract1, td.d.registryAddress))

	td.tp.Functions.HandleEventBatch = func(ctx context.Context, req *prototk.HandleEventBatchRequest) (*prototk.HandleEventBatchResponse, error) {
		return &prototk.HandleEventBatchResponse{
			NewStates: []*prototk.NewConfirmedState{
				{
					TransactionId: "badnotgood",
				},
			},
		}, nil
	}
	td.tp.Functions.InitContract = func(ctx context.Context, icr *prototk.InitContractRequest) (*prototk.InitContractResponse, error) {
		return &prototk.InitContractResponse{Valid: true, ContractConfig: &prototk.ContractConfig{}}, nil
	}

	err = mp.P.Transaction(context.Background(), func(ctx context.Context, dbTX persistence.DBTX) error {
		return td.d.handleEventBatch(td.ctx, dbTX, &blockindexer.EventDeliveryBatch{
			BatchID: batchID,
			Events: []*pldapi.EventWithData{
				{
					Address:      *td.d.registryAddress,
					IndexedEvent: &pldapi.IndexedEvent{},
					Data:         pldtypes.RawJSON(`{"result": "success"}`),
				},
			},
		})
	})
	assert.ErrorContains(t, err, "PD020007")
}

func TestHandleEventBatchNewBadSchemaID(t *testing.T) {
	batchID := uuid.New()
	contract1 := pldtypes.RandAddress()

	td, done := newTestDomain(t, false, goodDomainConf(), mockSchemas())
	defer done()

	mp, err := mockpersistence.NewSQLMockProvider()
	require.NoError(t, err)

	mp.Mock.ExpectBegin()
	mp.Mock.ExpectQuery("SELECT.*private_smart_contracts").WillReturnRows(sqlmock.NewRows(
		[]string{"address", "domain_address"},
	).AddRow(contract1, td.d.registryAddress))

	td.tp.Functions.HandleEventBatch = func(ctx context.Context, req *prototk.HandleEventBatchRequest) (*prototk.HandleEventBatchResponse, error) {
		return &prototk.HandleEventBatchResponse{
			NewStates: []*prototk.NewConfirmedState{
				{
					SchemaId:      "badnotgood",
					TransactionId: pldtypes.RandHex(32),
				},
			},
		}, nil
	}
	td.tp.Functions.InitContract = func(ctx context.Context, icr *prototk.InitContractRequest) (*prototk.InitContractResponse, error) {
		return &prototk.InitContractResponse{Valid: true, ContractConfig: &prototk.ContractConfig{}}, nil
	}

	err = mp.P.Transaction(context.Background(), func(ctx context.Context, dbTX persistence.DBTX) error {
		return td.d.handleEventBatch(td.ctx, dbTX, &blockindexer.EventDeliveryBatch{
			BatchID: batchID,
			Events: []*pldapi.EventWithData{
				{
					Address:      *td.d.registryAddress,
					IndexedEvent: &pldapi.IndexedEvent{},
					Data:         pldtypes.RawJSON(`{"result": "success"}`),
				},
			},
		})
	})
	assert.ErrorContains(t, err, "PD011641")
}

func TestHandleEventBatchNewBadStateID(t *testing.T) {
	batchID := uuid.New()
	contract1 := pldtypes.RandAddress()

	td, done := newTestDomain(t, false, goodDomainConf(), mockSchemas())
	defer done()

	mp, err := mockpersistence.NewSQLMockProvider()
	require.NoError(t, err)

	mp.Mock.ExpectBegin()
	mp.Mock.ExpectQuery("SELECT.*private_smart_contracts").WillReturnRows(sqlmock.NewRows(
		[]string{"address", "domain_address"},
	).AddRow(contract1, td.d.registryAddress))

	stateID := "badnotgood"
	td.tp.Functions.HandleEventBatch = func(ctx context.Context, req *prototk.HandleEventBatchRequest) (*prototk.HandleEventBatchResponse, error) {
		return &prototk.HandleEventBatchResponse{
			NewStates: []*prototk.NewConfirmedState{
				{
					Id: &stateID,
				},
			},
		}, nil
	}
	td.tp.Functions.InitContract = func(ctx context.Context, icr *prototk.InitContractRequest) (*prototk.InitContractResponse, error) {
		return &prototk.InitContractResponse{Valid: true, ContractConfig: &prototk.ContractConfig{}}, nil
	}

	err = mp.P.Transaction(context.Background(), func(ctx context.Context, dbTX persistence.DBTX) error {
		return td.d.handleEventBatch(td.ctx, dbTX, &blockindexer.EventDeliveryBatch{
			BatchID: batchID,
			Events: []*pldapi.EventWithData{
				{
					Address:      *td.d.registryAddress,
					IndexedEvent: &pldapi.IndexedEvent{},
					Data:         pldtypes.RawJSON(`{"result": "success"}`),
				},
			},
		})
	})
	assert.ErrorContains(t, err, "PD011650")
}

func TestHandleEventBatchBadTransactionID(t *testing.T) {
	batchID := uuid.New()
	contract1 := pldtypes.RandAddress()

	td, done := newTestDomain(t, false, goodDomainConf(), mockSchemas())
	defer done()

	mp, err := mockpersistence.NewSQLMockProvider()
	require.NoError(t, err)

	mp.Mock.ExpectBegin()
	mp.Mock.ExpectQuery("SELECT.*private_smart_contracts").WillReturnRows(sqlmock.NewRows(
		[]string{"address", "domain_address"},
	).AddRow(contract1, td.d.registryAddress))

	td.tp.Functions.HandleEventBatch = func(ctx context.Context, req *prototk.HandleEventBatchRequest) (*prototk.HandleEventBatchResponse, error) {
		return &prototk.HandleEventBatchResponse{
			TransactionsComplete: []*prototk.CompletedTransaction{
				{
					Location: &prototk.OnChainEventLocation{
						TransactionHash: "badnotgood",
					},
				},
			},
		}, nil
	}
	td.tp.Functions.InitContract = func(ctx context.Context, icr *prototk.InitContractRequest) (*prototk.InitContractResponse, error) {
		return &prototk.InitContractResponse{Valid: true, ContractConfig: &prototk.ContractConfig{}}, nil
	}

	err = mp.P.Transaction(context.Background(), func(ctx context.Context, dbTX persistence.DBTX) error {
		return td.d.handleEventBatch(td.ctx, dbTX, &blockindexer.EventDeliveryBatch{
			BatchID: batchID,
			Events: []*pldapi.EventWithData{
				{
					Address:      *td.d.registryAddress,
					IndexedEvent: &pldapi.IndexedEvent{},
					Data:         pldtypes.RawJSON(`{"result": "success"}`),
				},
			},
		})
	})
	assert.ErrorContains(t, err, "PD020008")
}

func TestHandleEventBatchMarkConfirmedFail(t *testing.T) {
	batchID := uuid.New()
	txID := uuid.New()
	txIDBytes32 := pldtypes.Bytes32UUIDFirst16(txID)
	contract1 := pldtypes.RandAddress()
	stateConfirmed := pldtypes.RandHex(32)

	td, done := newTestDomain(t, false, goodDomainConf(), mockSchemas(), func(mc *mockComponents) {
		mc.stateStore.On("WriteStateFinalizations", mock.Anything, mock.Anything, mock.Anything, mock.Anything, mock.Anything, mock.Anything).
			Return(fmt.Errorf("pop"))
	})
	defer done()

	mp, err := mockpersistence.NewSQLMockProvider()
	require.NoError(t, err)

	mp.Mock.ExpectBegin()
	mp.Mock.ExpectQuery("SELECT.*private_smart_contracts").WillReturnRows(sqlmock.NewRows(
		[]string{"address", "domain_address"},
	).AddRow(contract1, td.d.registryAddress))

	td.tp.Functions.HandleEventBatch = func(ctx context.Context, req *prototk.HandleEventBatchRequest) (*prototk.HandleEventBatchResponse, error) {
		return &prototk.HandleEventBatchResponse{
			ConfirmedStates: []*prototk.StateUpdate{
				{
					Id:            stateConfirmed,
					TransactionId: txIDBytes32.String(),
				},
			},
		}, nil
	}
	td.tp.Functions.InitContract = func(ctx context.Context, icr *prototk.InitContractRequest) (*prototk.InitContractResponse, error) {
		return &prototk.InitContractResponse{Valid: true, ContractConfig: &prototk.ContractConfig{}}, nil
	}

	err = mp.P.Transaction(context.Background(), func(ctx context.Context, dbTX persistence.DBTX) error {
		return td.d.handleEventBatch(td.ctx, dbTX, &blockindexer.EventDeliveryBatch{
			BatchID: batchID,
			Events: []*pldapi.EventWithData{
				{
					Address:      *td.d.registryAddress,
					IndexedEvent: &pldapi.IndexedEvent{},
					Data:         pldtypes.RawJSON(`{"result": "success"}`),
				},
			},
		})
	})
	assert.EqualError(t, err, "pop")
}

func TestHandleEventBatchUpsertStateFail(t *testing.T) {
	batchID := uuid.New()
	contract1 := pldtypes.RandAddress()

	td, done := newTestDomain(t, false, goodDomainConf(), mockSchemas(), func(mc *mockComponents) {
		mc.stateStore.On("WritePreVerifiedStates", mock.Anything, mock.Anything, "test1", mock.Anything).Return(nil, fmt.Errorf("pop"))
	})
	defer done()

	mp, err := mockpersistence.NewSQLMockProvider()
	require.NoError(t, err)

	mp.Mock.ExpectBegin()
	mp.Mock.ExpectQuery("SELECT.*private_smart_contracts").WillReturnRows(sqlmock.NewRows(
		[]string{"address", "domain_address"},
	).AddRow(contract1, td.d.registryAddress))

	td.tp.Functions.HandleEventBatch = func(ctx context.Context, req *prototk.HandleEventBatchRequest) (*prototk.HandleEventBatchResponse, error) {
		return &prototk.HandleEventBatchResponse{
			NewStates: []*prototk.NewConfirmedState{
				{
					SchemaId:      pldtypes.RandHex(32),
					StateDataJson: `{"color": "blue"}`,
					TransactionId: pldtypes.RandHex(32),
				},
			},
		}, nil
	}
	td.tp.Functions.InitContract = func(ctx context.Context, icr *prototk.InitContractRequest) (*prototk.InitContractResponse, error) {
		return &prototk.InitContractResponse{Valid: true, ContractConfig: &prototk.ContractConfig{}}, nil
	}

	err = mp.P.Transaction(context.Background(), func(ctx context.Context, dbTX persistence.DBTX) error {
		return td.d.handleEventBatch(td.ctx, dbTX, &blockindexer.EventDeliveryBatch{
			BatchID: batchID,
			Events: []*pldapi.EventWithData{
				{
					Address:      *td.d.registryAddress,
					IndexedEvent: &pldapi.IndexedEvent{},
					Data:         pldtypes.RawJSON(`{"result": "success"}`),
				},
			},
		})
	})
	assert.EqualError(t, err, "pop")
}

func TestReceiptSorting(t *testing.T) {
	// Note the detail of the sorting code is in pldtypes.OnChainLocation
	receiptList := txCompletionsOrdered{
		{ReceiptInput: components.ReceiptInput{OnChain: pldtypes.OnChainLocation{Type: pldtypes.OnChainEvent, BlockNumber: 1100}}},
		{ReceiptInput: components.ReceiptInput{OnChain: pldtypes.OnChainLocation{ /* not onchain */ }}},
		{ReceiptInput: components.ReceiptInput{OnChain: pldtypes.OnChainLocation{Type: pldtypes.OnChainEvent, BlockNumber: 1000}}},
	}
	sort.Sort(receiptList)
	assert.Equal(t, txCompletionsOrdered{
		{ReceiptInput: components.ReceiptInput{OnChain: pldtypes.OnChainLocation{Type: pldtypes.NotOnChain}}},
		{ReceiptInput: components.ReceiptInput{OnChain: pldtypes.OnChainLocation{Type: pldtypes.OnChainEvent, BlockNumber: 1000}}},
		{ReceiptInput: components.ReceiptInput{OnChain: pldtypes.OnChainLocation{Type: pldtypes.OnChainEvent, BlockNumber: 1100}}},
	}, receiptList)
}<|MERGE_RESOLUTION|>--- conflicted
+++ resolved
@@ -24,24 +24,14 @@
 	"testing"
 
 	"github.com/DATA-DOG/go-sqlmock"
-<<<<<<< HEAD
-	"github.com/LF-Decentralized-Trust-labs/paladin/core/internal/components"
-	"github.com/LF-Decentralized-Trust-labs/paladin/core/pkg/blockindexer"
-	"github.com/LF-Decentralized-Trust-labs/paladin/core/pkg/persistence"
-	"github.com/LF-Decentralized-Trust-labs/paladin/core/pkg/persistence/mockpersistence"
-	"github.com/LF-Decentralized-Trust-labs/paladin/sdk/go/pkg/pldapi"
-	"github.com/LF-Decentralized-Trust-labs/paladin/sdk/go/pkg/pldtypes"
-	"github.com/LF-Decentralized-Trust-labs/paladin/sdk/go/pkg/query"
-	"github.com/LF-Decentralized-Trust-labs/paladin/toolkit/pkg/prototk"
-=======
 	"github.com/LFDT-Paladin/paladin/core/internal/components"
 	"github.com/LFDT-Paladin/paladin/core/pkg/blockindexer"
 	"github.com/LFDT-Paladin/paladin/core/pkg/persistence"
 	"github.com/LFDT-Paladin/paladin/core/pkg/persistence/mockpersistence"
 	"github.com/LFDT-Paladin/paladin/sdk/go/pkg/pldapi"
 	"github.com/LFDT-Paladin/paladin/sdk/go/pkg/pldtypes"
+	"github.com/LFDT-Paladin/paladin/sdk/go/pkg/query"
 	"github.com/LFDT-Paladin/paladin/toolkit/pkg/prototk"
->>>>>>> f0aeef1d
 	"github.com/google/uuid"
 	"github.com/stretchr/testify/assert"
 	"github.com/stretchr/testify/mock"
@@ -89,10 +79,10 @@
 						Signature:        eventSig_PaladinRegisterSmartContract_V0,
 					},
 					Data: pldtypes.RawJSON(`{
-						 "txId": "` + pldtypes.Bytes32UUIDFirst16(deployTX).String() + `",
-						 "instance": "` + contractAddr.String() + `",
-						 "config": "0xfeedbeef"
-					 }`),
+						  "txId": "` + pldtypes.Bytes32UUIDFirst16(deployTX).String() + `",
+						  "instance": "` + contractAddr.String() + `",
+						  "config": "0xfeedbeef"
+					  }`),
 				},
 			},
 		})
@@ -154,8 +144,8 @@
 					Address:           *td.d.registryAddress,
 					SoliditySignature: eventSolSig_PaladinRegisterSmartContract_V0,
 					Data: pldtypes.RawJSON(`{
-						  "config": "cannot parse this"
-					  }`),
+						   "config": "cannot parse this"
+					   }`),
 				},
 			},
 		})
@@ -196,10 +186,10 @@
 						Signature:        eventSig_PaladinRegisterSmartContract_V0,
 					},
 					Data: pldtypes.RawJSON(`{
-						 "txId": "` + pldtypes.Bytes32UUIDFirst16(deployTX).String() + `",
-						 "domain": "` + contractAddr.String() + `",
-						 "data": "0xfeedbeef"
-					 }`),
+						  "txId": "` + pldtypes.Bytes32UUIDFirst16(deployTX).String() + `",
+						  "domain": "` + contractAddr.String() + `",
+						  "data": "0xfeedbeef"
+					  }`),
 				},
 			},
 		})
