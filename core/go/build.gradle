/*
 * Copyright © 2024 Kaleido, Inc.
 *
 * Licensed under the Apache License, Version 2.0 (the "License"); you may not use this file except in compliance with
 * the License. You may obtain a copy of the License at
 *
 * http://www.apache.org/licenses/LICENSE-2.0
 *
 * Unless required by applicable law or agreed to in writing, software distributed under the License is distributed on
 * an "AS IS" BASIS, WITHOUT WARRANTIES OR CONDITIONS OF ANY KIND, either express or implied. See the License for the
 * specific language governing permissions and limitations under the License.
 *
 * SPDX-License-Identifier: Apache-2.0
 */

import org.apache.tools.ant.taskdefs.condition.Os
import org.apache.tools.ant.filters.LineContains

ext {
    goFilesBuildOnly = fileTree(".") {
        include "core.go"
        include "internal/**/*.go"
        include "pkg/**/*.go"
    }

    goFiles = fileTree(".") {
        include "core.go"
        include "internal/**/*.go"
        include "pkg/**/*.go"
        include "componenttest/**/*.go"
        include "mocks/**/*.go"
    }

    targetCoverage = 94.4
    maxCoverageBarGap = 1
    coverageExcludedPackages = [
        'github.com/LF-Decentralized-Trust-labs/paladin/core/internal/privatetxnmgr/ptmgrtypes/mock_transaction_flow.go',
        'github.com/LF-Decentralized-Trust-labs/paladin/core/pkg/proto',
        'github.com/LF-Decentralized-Trust-labs/paladin/core/pkg/proto/transaction',
        'github.com/LF-Decentralized-Trust-labs/paladin/toolkit/prototk',
        'github.com/LF-Decentralized-Trust-labs/paladin/core/internal/plugins/loader',
        'github.com/LF-Decentralized-Trust-labs/paladin/core/pkg/testbed',
    ]
}

configurations {
    // Resolvable configurations
    compiledContracts {
        canBeConsumed = false
        canBeResolved = true
    }
    toolkitProtoDefinitions {
        canBeConsumed = false
        canBeResolved = true
    }

    // Consumable configurations
    libcore {
        canBeConsumed = true
        canBeResolved = false
    }
    goSource {
        canBeConsumed = true
        canBeResolved = false
    }
}

dependencies {
    compiledContracts project(path: ":solidity", configuration: "compiledContracts")
    toolkitProtoDefinitions project(path: ":toolkit:proto", configuration: "protoDefinitions")
}

task copyTestContracts(type: Copy) {
    inputs.files(configurations.compiledContracts)
    from fileTree(configurations.compiledContracts.asPath) {
        include 'contracts/testcontracts/SimpleStorage.sol/SimpleStorage.json'
    }
    into 'componenttest/abis'

    // Flatten all paths into the destination folder
    eachFile { path = name }
    includeEmptyDirs = false
}

task copyTestDomainContracts(type: Copy) {
    inputs.files(configurations.compiledContracts)
    from fileTree(configurations.compiledContracts.asPath) {
        include 'contracts/domains/componenttest/SimpleDomain.sol/SimpleDomain.json'
        include 'contracts/domains/componenttest/SimpleToken.sol/SimpleToken.json'
    }
    into 'componenttest/domains/abis'

    // Flatten all paths into the destination folder
    eachFile { path = name }
    includeEmptyDirs = false
}

task copyTestbedContracts(type: Copy) {
    inputs.files(configurations.compiledContracts)
    from fileTree(configurations.compiledContracts.asPath) {
        include 'contracts/domains/testbed_sim/SIMDomain.sol/SIMDomain.json'
        include 'contracts/domains/testbed_sim/SIMToken.sol/SIMToken.json'
        include 'contracts/domains/interfaces/IPaladinContractRegistry.sol/IPaladinContractRegistry_V0.json'
    }
    into 'pkg/testbed/abis'

    // Flatten all paths into the destination folder
    eachFile { path = name }
    includeEmptyDirs = false
}

task copyDomainManagerContracts(type: Copy) {
    inputs.files(configurations.compiledContracts)
    from fileTree(configurations.compiledContracts.asPath) {
        include 'contracts/domains/interfaces/IPaladinContract.sol/IPaladinContract_V0.json'
        include 'contracts/domains/interfaces/IPaladinContractRegistry.sol/IPaladinContractRegistry_V0.json'
    }
    into 'internal/domainmgr/abis'

    // Flatten all paths into the destination folder
    eachFile { path = name }
    includeEmptyDirs = false
}

task copyContracts(dependsOn:[
    copyTestContracts,
    copyTestDomainContracts,
    copyTestbedContracts,
    copyDomainManagerContracts,
])

task protoc(type: ProtoCompile, dependsOn: [
        ":transports:grpc:protoc",
        ":toolkit:go:protoc",
        ":installProtocGenGo",
        ":installProtocGenGoRPC",
        copyTestContracts,
    ]) {
    protocPath "bin"
    protoPath projectDir
    protoFiles fileTree("pkg/proto") {
        include "**/*.proto"
    }
    plugins {
        go {
            out projectDir
        }
        go_grpc {
            out projectDir
        }
    }
}

task goGet(type:Exec, dependsOn:[protoc, copyContracts, ":toolkit:go:goGet"]) {
    workingDir '.'

    inputs.files('go.mod')
    inputs.files(goFiles)
    outputs.files('go.sum')

    executable 'go'
    args 'get'
}

task makeMocks(type: Exec, dependsOn: [":installMockery", protoc, goGet]) {
   executable "mockery"
}

task clean(type: Delete, dependsOn: ':testinfra:stopTestInfra') {
    delete "${buildDir}"
    delete fileTree("bin") {
        exclude "README.md", ".gitignore"
    }
    delete fileTree(".") {
        include "**/*.pb.go"
    }
    delete 'coverage'
    delete 'mocks'
    delete 'internal/domainmgr/abis'
    delete 'componenttest/abis'
}

task lint(type: Exec, dependsOn:[
        protoc,
        makeMocks,
        copyContracts,
        ":installGolangCILint"
    ]) {
    workingDir '.'

    // Remove lock resource to enable parallel execution
    // helpers.lockResource(it, "lint.lock")
    inputs.files(goFiles)
    environment 'GOGC', '20'
    environment 'GOLANGCI_LINT_CACHE', "${project.buildDir}/golangci-lint-cache"

    executable "golangci-lint"
    args 'run'
    args '-v'
    args '--color=always'
    args '--timeout', '5m'
    args '--tests=false'
}

task buildSharedLibrary(type:GoLib, dependsOn:[goGet]) {
    baseName "core"
    sources goFilesBuildOnly
    mainFile 'core.go'
}

task buildTestbed(type:Exec, dependsOn: [goGet, makeMocks, copyContracts]) {
    workingDir '.'

    inputs.files(goFiles)
    inputs.dir("testbed")
    outputs.dir("bin")

    environment("CGO_ENABLED", "1")

    executable 'go'
    args 'build'
    args '-o', 'bin/'
    args './testbed'
}

task buildTestPluginsSharedLibraryGRPCTransport(type:Exec) {

    workingDir '.'

    def libName;
    if (Os.isFamily(Os.FAMILY_WINDOWS)) {
        libName = "grpctransport.dll"
    } else if (Os.isFamily(Os.FAMILY_MAC)) {
        libName = "grpctransport.so"
    } else {
        libName = "grpctransport.so"
    }

    inputs.files(fileTree("${projectDir}").matching {
        include "internal/plugins/grpctransport/*.go"
    })
    outputs.files([libName, 'libgrpctransport.h'])

    environment("CGO_ENABLED", "1")

    executable 'go'
    args 'build'
    args '-o', libName
    args '-buildmode=plugin'
    args 'internal/plugins/grpctransport/main.go'
}

task buildTestPluginsSharedLibraries {
    dependsOn buildTestPluginsSharedLibraryGRPCTransport
}

abstract class UnitTests extends Exec {
    UnitTests() {
        inputs.files(project.goFiles)
        outputs.dir('coverage')

        workingDir '.'
        executable 'go'
        args 'test'
        args './pkg/...', './internal/...'
        args '-cover'
        args '-covermode=atomic'
        args '-timeout=90s' // TODO: Implement fast DB reset to bring this back down
        if (project.findProperty('verboseTests') == 'true') {
            args '-v'
        }
        args "-test.gocoverdir=${project.projectDir}/coverage"
    }
}

abstract class ComponentTest extends Exec {
    ComponentTest() {
        inputs.files(project.goFiles)
        inputs.files(project.fileTree("testbed") {
            include "**/*.json"
        })
        outputs.dir('coverage')

        workingDir '.'
        executable 'go'
        args 'test'
        args './componenttest', './pkg/testbed'
        args '-cover'
        args "-coverpkg=github.com/LF-Decentralized-Trust-labs/paladin/core/..." // toolkit handled seperately
        args '-covermode=atomic'
        args '-timeout=120s'
        if (project.findProperty('verboseTests') == 'true') {
            args '-v'
        }
        args "-test.gocoverdir=${project.projectDir}/coverage"

        project.helpers.dumpLogsOnFailure(this, ':testinfra:startTestInfra')
    }
}

abstract class GasComponentTest extends Exec {
    GasComponentTest() {
        inputs.files(project.goFiles)
        outputs.dir('coverage')

        workingDir '.'
        executable 'go'
        args 'test'
        args './componenttest'
        args '-cover'
        args "-coverpkg=github.com/LF-Decentralized-Trust-labs/paladin/core/..."
        args '-covermode=atomic'
        args '-timeout=120s'
        if (project.findProperty('verboseTests') == 'true') {
            args '-v'
        }
        args "-test.gocoverdir=${project.projectDir}/coverage"

        project.helpers.dumpLogsOnFailure(this, ':testinfra:startTestInfra')
    }
}

task setupCoverage(dependsOn: [protoc, copyContracts, makeMocks]) {
    inputs.files(goFiles)
    outputs.dir('coverage')
    doLast {
        delete fileTree (project.mkdir('coverage')) {
            include "coverage.txt"
            include "covcounters.*"
            include "covmeta.*"
        }
    }
}

task unitTestSQLite(type: UnitTests, dependsOn: [
        makeMocks,
        setupCoverage,
        goGet,
    ]) {
    // Only start test infrastructure if not already running
    dependsOn ':testinfra:startTestInfra'
}

task unitTestPostgres(type: UnitTests, dependsOn: [
        makeMocks,
        setupCoverage,
        goGet,
    ]) {
    args '-tags', "testdbpostgres"
    dependsOn ':testinfra:startTestInfra'
}

task componentTestSQLite(type: ComponentTest, dependsOn: [
        makeMocks,
        setupCoverage,
        goGet,
        copyContracts, // Ensure this task depends on copying the test contracts
    ]) {
<<<<<<< HEAD
    dependsOn ':testinfra:startTestInfra'
=======
    mustRunAfter 'unitTestPostgres' // these tests cannot run concurrently
    environment 'BESU_PORT', '8555' // Use gas-free Besu port

}

task componentTestWithGasSQLite(type: GasComponentTest, dependsOn: [
        makeMocks,
        ':testinfra:startTestInfra',
        setupCoverage,
        goGet,
        copyContracts, // Ensure this task depends on copying the test contracts
    ]) {
    mustRunAfter 'componentTestSQLite' // these tests cannot run concurrently
    environment 'BESU_PORT', '8555' // Use gas-priced Besu port
>>>>>>> 24a8faff
}

task buildCoverageTxt(type: Exec, dependsOn: [
        protoc,
        unitTestSQLite,
        unitTestPostgres,
        componentTestSQLite,
        componentTestWithGasSQLite
    ]) {
    inputs.files(fileTree(project.mkdir('coverage')) {
        include "covcounters.*"
        include "covmeta.*"
    })
    outputs.files('coverage/coverage_unfiltered.txt')
    executable 'go'
    args 'tool', 'covdata', 'textfmt'
    args '-i', "${projectDir}/coverage"
    args '-o', "${projectDir}/coverage/coverage_unfiltered.txt"
}

task aggregateCoverage(type: Copy, dependsOn: buildCoverageTxt) {
    from 'coverage/coverage_unfiltered.txt'
    into 'coverage'
    outputs.files('coverage/coverage.txt')
    eachFile { fcd ->
        fcd.setRelativePath(fcd.relativePath.replaceLastName('coverage.txt'))
    }
    filter(LineContains, negate: true, contains: getProject().ext.coverageExcludedPackages, matchAny: true) 
}

task checkCoverage(type: GoCheckCoverage, dependsOn: [aggregateCoverage]) {
    coverageFile('coverage/coverage.txt')
    target = targetCoverage
    maxGap = maxCoverageBarGap
}

task test {
    dependsOn checkCoverage
}

task testcov(type: Exec, dependsOn: [test, aggregateCoverage]) {
    inputs.files('coverage/coverage.txt')
    workingDir '.'
    executable 'go'
    args 'tool'
    args 'cover'
    args '-html=coverage/coverage.txt'
}

task build {
    dependsOn lint
    dependsOn test
    dependsOn aggregateCoverage
    dependsOn checkCoverage
}

task assemble {
    dependsOn buildSharedLibrary
}

dependencies {
    libcore files(buildSharedLibrary)
    goSource files(goFilesBuildOnly, protoc, copyContracts)
}<|MERGE_RESOLUTION|>--- conflicted
+++ resolved
@@ -356,9 +356,7 @@
         goGet,
         copyContracts, // Ensure this task depends on copying the test contracts
     ]) {
-<<<<<<< HEAD
     dependsOn ':testinfra:startTestInfra'
-=======
     mustRunAfter 'unitTestPostgres' // these tests cannot run concurrently
     environment 'BESU_PORT', '8555' // Use gas-free Besu port
 
@@ -373,7 +371,6 @@
     ]) {
     mustRunAfter 'componentTestSQLite' // these tests cannot run concurrently
     environment 'BESU_PORT', '8555' // Use gas-priced Besu port
->>>>>>> 24a8faff
 }
 
 task buildCoverageTxt(type: Exec, dependsOn: [
