/*
 * Copyright © 2024 Kaleido, Inc.
 *
 * Licensed under the Apache License, Version 2.0 (the "License"); you may not use this file except in compliance with
 * the License. You may obtain a copy of the License at
 *
 * http://www.apache.org/licenses/LICENSE-2.0
 *
 * Unless required by applicable law or agreed to in writing, software distributed under the License is distributed on
 * an "AS IS" BASIS, WITHOUT WARRANTIES OR CONDITIONS OF ANY KIND, either express or implied. See the License for the
 * specific language governing permissions and limitations under the License.
 *
 * SPDX-License-Identifier: Apache-2.0
 */

import org.apache.tools.ant.taskdefs.condition.Os
import org.apache.tools.ant.filters.LineContains

ext {
    goFilesBuildOnly = fileTree(".") {
        include "core.go"
        include "internal/**/*.go"
        include "pkg/**/*.go"
    }

    goFiles = fileTree(".") {
        include "core.go"
        include "internal/**/*.go"
        include "pkg/**/*.go"
        include "componenttest/**/*.go"
        include "mocks/**/*.go"
    }

    targetCoverage = 91
    maxCoverageBarGap = 1
    coverageExcludedPackages = [
<<<<<<< HEAD
        'github.com/LF-Decentralized-Trust-labs/paladin/core/pkg/proto',
        'github.com/LF-Decentralized-Trust-labs/paladin/core/pkg/proto/transaction',
        'github.com/LF-Decentralized-Trust-labs/paladin/toolkit/prototk',
        'github.com/LF-Decentralized-Trust-labs/paladin/core/internal/plugins/loader',
        'github.com/LF-Decentralized-Trust-labs/paladin/core/pkg/testbed',
        'github.com/LF-Decentralized-Trust-labs/paladin/core/noderuntests',
        'test_utils',
        'testutil',
        'mocks',
=======
        'github.com/LFDT-Paladin/paladin/core/internal/privatetxnmgr/ptmgrtypes/mock_transaction_flow.go',
        'github.com/LFDT-Paladin/paladin/core/pkg/proto',
        'github.com/LFDT-Paladin/paladin/core/pkg/proto/transaction',
        'github.com/LFDT-Paladin/paladin/toolkit/prototk',
        'github.com/LFDT-Paladin/paladin/core/internal/plugins/loader',
        'github.com/LFDT-Paladin/paladin/core/pkg/testbed',
>>>>>>> f0aeef1d
    ]
}

configurations {
    // Resolvable configurations
    compiledContracts {
        canBeConsumed = false
        canBeResolved = true
    }
    toolkitProtoDefinitions {
        canBeConsumed = false
        canBeResolved = true
    }

    // Consumable configurations
    libcore {
        canBeConsumed = true
        canBeResolved = false
    }
    goSource {
        canBeConsumed = true
        canBeResolved = false
    }
}

dependencies {
    compiledContracts project(path: ":solidity", configuration: "compiledContracts")
    toolkitProtoDefinitions project(path: ":toolkit:proto", configuration: "protoDefinitions")
}

task copyTestContracts(type: Copy) {
    inputs.files(configurations.compiledContracts)
    from fileTree(configurations.compiledContracts.asPath) {
        include 'contracts/testcontracts/SimpleStorage.sol/SimpleStorage.json'
    }
    into 'noderuntests/pkg/domains/abis'
    into 'noderuntests/componenttest/abis'

    // Flatten all paths into the destination folder
    eachFile { path = name }
    includeEmptyDirs = false
}

task copyTestDomainContracts(type: Copy) {
    inputs.files(configurations.compiledContracts)
    from fileTree(configurations.compiledContracts.asPath) {
        include 'contracts/domains/componenttest/SimpleDomain.sol/SimpleDomain.json'
        include 'contracts/domains/componenttest/SimpleToken.sol/SimpleToken.json'
    }
    into 'noderuntests/pkg/domains/abis'

    // Flatten all paths into the destination folder
    eachFile { path = name }
    includeEmptyDirs = false
}

task copyTestbedContracts(type: Copy) {
    inputs.files(configurations.compiledContracts)
    from fileTree(configurations.compiledContracts.asPath) {
        include 'contracts/domains/testbed_sim/SIMDomain.sol/SIMDomain.json'
        include 'contracts/domains/testbed_sim/SIMToken.sol/SIMToken.json'
        include 'contracts/domains/interfaces/IPaladinContractRegistry.sol/IPaladinContractRegistry_V0.json'
    }
    into 'pkg/testbed/abis'

    // Flatten all paths into the destination folder
    eachFile { path = name }
    includeEmptyDirs = false
}

task copyDomainManagerContracts(type: Copy) {
    inputs.files(configurations.compiledContracts)
    from fileTree(configurations.compiledContracts.asPath) {
        include 'contracts/domains/interfaces/IPaladinContract.sol/IPaladinContract_V0.json'
        include 'contracts/domains/interfaces/IPaladinContractRegistry.sol/IPaladinContractRegistry_V0.json'
    }
    into 'internal/domainmgr/abis'

    // Flatten all paths into the destination folder
    eachFile { path = name }
    includeEmptyDirs = false
}

task copyContracts(dependsOn:[
    copyTestContracts,
    copyTestDomainContracts,
    copyTestbedContracts,
    copyDomainManagerContracts,
])

task protoc(type: ProtoCompile, dependsOn: [
        ":transports:grpc:protoc",
        ":toolkit:go:protoc",
        ":installProtocGenGo",
        ":installProtocGenGoRPC",
        copyTestContracts,
    ]) {
    protocPath "bin"
    protoPath projectDir
    protoFiles fileTree("pkg/proto") {
        include "**/*.proto"
    }
    plugins {
        go {
            out projectDir
        }
        go_grpc {
            out projectDir
        }
    }
}

task makeMocksComponents(type: Exec, dependsOn: [":installMockery", protoc]) {
   executable "mockery"
}

task makeMocksSyncpoints(type: Exec, dependsOn: [makeMocksComponents]) {
   executable "mockery"
   args '--config=.mockery.sequencer.syncpoints.yml'
}

// Make mocks for components first, then for sequencer. Mockery doesn't
// support strict ordering in package lists and gets stuck in a chicken-and-egg loop
// of trying to generate component mocks after sequencer mocks even though the
// latter pre-reqs the former.
task makeMocks(type: Exec, dependsOn: [makeMocksSyncpoints]) {
   executable "mockery"
   args '--config=.mockery.sequencer.yml'
}


task goGet(type:Exec, dependsOn:[protoc, copyContracts, makeMocks, ":toolkit:go:goGet"]) {
    workingDir '.'

    inputs.files('go.mod')
    inputs.files(goFiles)
    outputs.files('go.sum')

    executable 'go'
    args 'get'
}

task clean(type: Delete, dependsOn: ':testinfra:stopTestInfra') {
    delete "${buildDir}"
    delete fileTree("bin") {
        exclude "README.md", ".gitignore"
    }
    delete fileTree(".") {
        include "**/*.pb.go"
    }
    delete 'coverage'
    delete 'mocks'
    delete 'internal/domainmgr/abis'
    delete 'componenttest/abis'
}

task lint(type: Exec, dependsOn:[
        protoc,
        makeMocks,
        copyContracts,
        ":installGolangCILint"
    ]) {
    workingDir '.'

    helpers.lockResource(it, "lint.lock")
    inputs.files(goFiles)
    environment 'GOGC', '20'

    executable "golangci-lint"
    args 'run'
    args '-v'
    args '--color=always'
    args '--timeout', '5m'
    args '--tests=false'
}

task buildSharedLibrary(type:GoLib, dependsOn:[goGet]) {
    baseName "core"
    sources goFilesBuildOnly
    mainFile 'core.go'
}

task buildTestbed(type:Exec, dependsOn: [goGet, makeMocks, copyContracts]) {
    workingDir '.'

    inputs.files(goFiles)
    inputs.dir("testbed")
    outputs.dir("bin")

    environment("CGO_ENABLED", "1")

    executable 'go'
    args 'build'
    args '-o', 'bin/'
    args './testbed'
}

task buildTestPluginsSharedLibraryGRPCTransport(type:Exec) {

    workingDir '.'

    def libName;
    if (Os.isFamily(Os.FAMILY_WINDOWS)) {
        libName = "grpctransport.dll"
    } else if (Os.isFamily(Os.FAMILY_MAC)) {
        libName = "grpctransport.so"
    } else {
        libName = "grpctransport.so"
    }

    inputs.files(fileTree("${projectDir}").matching {
        include "internal/plugins/grpctransport/*.go"
    })
    outputs.files([libName, 'libgrpctransport.h'])

    environment("CGO_ENABLED", "1")

    executable 'go'
    args 'build'
    args '-o', libName
    args '-buildmode=plugin'
    args 'internal/plugins/grpctransport/main.go'
}

task buildTestPluginsSharedLibraries {
    dependsOn buildTestPluginsSharedLibraryGRPCTransport
}

abstract class UnitTests extends Exec {
    UnitTests() {
        inputs.files(project.goFiles)
        outputs.dir('coverage')
        outputs.upToDateWhen { false } // Always run when requested (even if no input files have changed)

        workingDir '.'
        executable 'go'
        args 'test'
        args './pkg/...', './internal/...'
        args '-cover'
        args '-covermode=atomic'
        args '-timeout=90s' // TODO: Implement fast DB reset to bring this back down
        if (project.findProperty('verboseTests') == 'true') {
            args '-v'
        }
        args "-test.gocoverdir=${project.projectDir}/coverage"
    }
}

abstract class ComponentTest extends Exec {
    ComponentTest() {
        inputs.files(project.goFiles)
        inputs.files(project.fileTree("testbed") {
            include "**/*.json"
        })
        outputs.dir('coverage')
        outputs.upToDateWhen { false } // Always run when requested (even if no input files have changed)

        workingDir '.'
        executable 'go'
        args 'test'
        args './noderuntests/componenttest', './pkg/testbed'
        args '-cover'
        args "-coverpkg=github.com/LF-Decentralized-Trust-labs/paladin/core/..." // toolkit handled seperately
        args '-covermode=atomic'
        args '-timeout=120s'
        if (project.findProperty('verboseTests') == 'true') {
            args '-v'
        }
        args "-test.gocoverdir=${project.projectDir}/coverage"

        project.helpers.dumpLogsOnFailure(this, ':testinfra:startTestInfra')
    }
}

abstract class CoordinationTest extends Exec {
    CoordinationTest() {
        inputs.files(project.goFiles)
        inputs.files(project.fileTree("testbed") {
            include "**/*.json"
        })
        outputs.dir('coverage')
        outputs.upToDateWhen { false } // Always run when requested (even if no input files have changed)

        workingDir '.'
        executable 'go'
        args 'test'
        args './noderuntests/coordinationtest'
        args '-cover'
        args "-coverpkg=github.com/LFDT-Paladin/paladin/core/..." // toolkit handled seperately
        args '-covermode=atomic'
        args '-timeout=120s'
        if (project.findProperty('verboseTests') == 'true') {
            args '-v'
        }
        args "-test.gocoverdir=${project.projectDir}/coverage"

        project.helpers.dumpLogsOnFailure(this, ':testinfra:startTestInfra')
    }
}

abstract class GasComponentTest extends Exec {
    GasComponentTest() {
        inputs.files(project.goFiles)
        outputs.dir('coverage')

        workingDir '.'
        executable 'go'
        args 'test'
        args './componenttest'
        args '-cover'
        args "-coverpkg=github.com/LFDT-Paladin/paladin/core/..."
        args '-covermode=atomic'
        args '-timeout=120s'
        if (project.findProperty('verboseTests') == 'true') {
            args '-v'
        }
        args "-test.gocoverdir=${project.projectDir}/coverage"

        project.helpers.dumpLogsOnFailure(this, ':testinfra:startTestInfra')
    }
}

task setupCoverage(dependsOn: [protoc, copyContracts, makeMocks]) {
    inputs.files(goFiles)
    outputs.dir('coverage')
    doLast {
        delete fileTree (project.mkdir('coverage')) {
            include "coverage.txt"
            include "covcounters.*"
            include "covmeta.*"
        }
    }
}

task unitTestSQLite(type: UnitTests, dependsOn: [
        makeMocks,
        ':testinfra:startTestInfra',
        setupCoverage,
        goGet,
    ]) {
}

task unitTestPostgres(type: UnitTests, dependsOn: [
        makeMocks,
        ':testinfra:startTestInfra',
        setupCoverage,
        goGet,
    ]) {
    args '-tags', "testdbpostgres"
    mustRunAfter 'unitTestSQLite' // these tests cannot run concurrently
}

task componentTestSQLite(type: ComponentTest, dependsOn: [
        makeMocks,
        ':testinfra:startTestInfra',
        setupCoverage,
        goGet,
        copyContracts, // Ensure this task depends on copying the test contracts
    ]) {
    mustRunAfter 'unitTestPostgres' // these tests cannot run concurrently
    environment 'BESU_PORT', '8555' // Use gas-free Besu port

}

task componentTestWithGasSQLite(type: GasComponentTest, dependsOn: [
        makeMocks,
        ':testinfra:startTestInfra',
        setupCoverage,
        goGet,
        copyContracts, // Ensure this task depends on copying the test contracts
    ]) {
    mustRunAfter 'componentTestSQLite' // these tests cannot run concurrently
    environment 'BESU_PORT', '8555' // Use gas-priced Besu port
}

task coordinationTestPostgres(type: CoordinationTest, dependsOn: [
        makeMocks,
        ':testinfra:startTestInfra',
        setupCoverage,
        goGet,
        copyContracts, // Ensure this task depends on copying the test contracts
    ]) {
}

task buildCoverageTxt(type: Exec, dependsOn: [
        protoc,
        unitTestSQLite,
        unitTestPostgres,
        componentTestSQLite,
<<<<<<< HEAD
        coordinationTestPostgres
=======
        componentTestWithGasSQLite
>>>>>>> f0aeef1d
    ]) {
    inputs.files(fileTree(project.mkdir('coverage')) {
        include "covcounters.*"
        include "covmeta.*"
    })
    outputs.files('coverage/coverage_unfiltered.txt')
    executable 'go'
    args 'tool', 'covdata', 'textfmt'
    args '-i', "${projectDir}/coverage"
    args '-o', "${projectDir}/coverage/coverage_unfiltered.txt"
}

task aggregateCoverage(type: Copy, dependsOn: buildCoverageTxt) {
    from 'coverage/coverage_unfiltered.txt'
    into 'coverage'
    outputs.files('coverage/coverage.txt')
    eachFile { fcd ->
        fcd.setRelativePath(fcd.relativePath.replaceLastName('coverage.txt'))
    }
    filter(LineContains, negate: true, contains: getProject().ext.coverageExcludedPackages, matchAny: true) 
}

task buildCoverageHTML(type: Exec, dependsOn: aggregateCoverage) {
    outputs.files('coverage/coverage.html')
    executable 'go'
    args 'tool', 'cover'
    args '-html'
    args "${projectDir}/coverage/coverage.txt"
    args '-o', "${projectDir}/coverage/coverage.html"
}

task checkCoverage(type: GoCheckCoverage, dependsOn: [buildCoverageHTML]) {
    coverageFile('coverage/coverage.txt')
    target = targetCoverage
    maxGap = maxCoverageBarGap
}

task test {
    dependsOn checkCoverage
}

task testcov(type: Exec, dependsOn: [test, aggregateCoverage]) {
    inputs.files('coverage/coverage.txt')
    workingDir '.'
    executable 'go'
    args 'tool'
    args 'cover'
    args '-html=coverage/coverage.txt'
}

task build {
    dependsOn lint
    dependsOn test
    dependsOn aggregateCoverage
    dependsOn checkCoverage
}

task assemble {
    dependsOn buildSharedLibrary
}

dependencies {
    libcore files(buildSharedLibrary)
    goSource files(goFilesBuildOnly, protoc, copyContracts)
}<|MERGE_RESOLUTION|>--- conflicted
+++ resolved
@@ -34,24 +34,15 @@
     targetCoverage = 91
     maxCoverageBarGap = 1
     coverageExcludedPackages = [
-<<<<<<< HEAD
-        'github.com/LF-Decentralized-Trust-labs/paladin/core/pkg/proto',
-        'github.com/LF-Decentralized-Trust-labs/paladin/core/pkg/proto/transaction',
-        'github.com/LF-Decentralized-Trust-labs/paladin/toolkit/prototk',
-        'github.com/LF-Decentralized-Trust-labs/paladin/core/internal/plugins/loader',
-        'github.com/LF-Decentralized-Trust-labs/paladin/core/pkg/testbed',
-        'github.com/LF-Decentralized-Trust-labs/paladin/core/noderuntests',
-        'test_utils',
-        'testutil',
-        'mocks',
-=======
-        'github.com/LFDT-Paladin/paladin/core/internal/privatetxnmgr/ptmgrtypes/mock_transaction_flow.go',
         'github.com/LFDT-Paladin/paladin/core/pkg/proto',
         'github.com/LFDT-Paladin/paladin/core/pkg/proto/transaction',
         'github.com/LFDT-Paladin/paladin/toolkit/prototk',
         'github.com/LFDT-Paladin/paladin/core/internal/plugins/loader',
         'github.com/LFDT-Paladin/paladin/core/pkg/testbed',
->>>>>>> f0aeef1d
+        'github.com/LFDT-Paladin/paladin/core/noderuntests',
+        'test_utils',
+        'testutil',
+        'mocks',
     ]
 }
 
@@ -314,7 +305,29 @@
         args 'test'
         args './noderuntests/componenttest', './pkg/testbed'
         args '-cover'
-        args "-coverpkg=github.com/LF-Decentralized-Trust-labs/paladin/core/..." // toolkit handled seperately
+        args "-coverpkg=github.com/LFDT-Paladin/paladin/core/..." // toolkit handled seperately
+        args '-covermode=atomic'
+        args '-timeout=120s'
+        if (project.findProperty('verboseTests') == 'true') {
+            args '-v'
+        }
+        args "-test.gocoverdir=${project.projectDir}/coverage"
+
+        project.helpers.dumpLogsOnFailure(this, ':testinfra:startTestInfra')
+    }
+}
+
+abstract class GasComponentTest extends Exec {
+    GasComponentTest() {
+        inputs.files(project.goFiles)
+        outputs.dir('coverage')
+
+        workingDir '.'
+        executable 'go'
+        args 'test'
+        args './noderuntests/componenttest'
+        args '-cover'
+        args "-coverpkg=github.com/LFDT-Paladin/paladin/core/..."
         args '-covermode=atomic'
         args '-timeout=120s'
         if (project.findProperty('verboseTests') == 'true') {
@@ -352,28 +365,6 @@
     }
 }
 
-abstract class GasComponentTest extends Exec {
-    GasComponentTest() {
-        inputs.files(project.goFiles)
-        outputs.dir('coverage')
-
-        workingDir '.'
-        executable 'go'
-        args 'test'
-        args './componenttest'
-        args '-cover'
-        args "-coverpkg=github.com/LFDT-Paladin/paladin/core/..."
-        args '-covermode=atomic'
-        args '-timeout=120s'
-        if (project.findProperty('verboseTests') == 'true') {
-            args '-v'
-        }
-        args "-test.gocoverdir=${project.projectDir}/coverage"
-
-        project.helpers.dumpLogsOnFailure(this, ':testinfra:startTestInfra')
-    }
-}
-
 task setupCoverage(dependsOn: [protoc, copyContracts, makeMocks]) {
     inputs.files(goFiles)
     outputs.dir('coverage')
@@ -412,7 +403,7 @@
         copyContracts, // Ensure this task depends on copying the test contracts
     ]) {
     mustRunAfter 'unitTestPostgres' // these tests cannot run concurrently
-    environment 'BESU_PORT', '8555' // Use gas-free Besu port
+    environment 'BESU_PORT', '8545' // Use gas-free Besu port
 
 }
 
@@ -434,6 +425,7 @@
         goGet,
         copyContracts, // Ensure this task depends on copying the test contracts
     ]) {
+    environment 'BESU_PORT', '8545' // Use gas-free Besu port
 }
 
 task buildCoverageTxt(type: Exec, dependsOn: [
@@ -441,11 +433,8 @@
         unitTestSQLite,
         unitTestPostgres,
         componentTestSQLite,
-<<<<<<< HEAD
+        componentTestWithGasSQLite,
         coordinationTestPostgres
-=======
-        componentTestWithGasSQLite
->>>>>>> f0aeef1d
     ]) {
     inputs.files(fileTree(project.mkdir('coverage')) {
         include "covcounters.*"
