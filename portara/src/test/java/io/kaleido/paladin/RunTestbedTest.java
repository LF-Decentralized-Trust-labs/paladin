/*
 * Copyright © 2024 Kaleido, Inc.
 *
 * Licensed under the Apache License, Version 2.0 (the "License"); you may not use this file except in compliance with
 * the License. You may obtain a copy of the License at
 *
 * http://www.apache.org/licenses/LICENSE-2.0
 *
 * Unless required by applicable law or agreed to in writing, software distributed under the License is distributed on
 * an "AS IS" BASIS, WITHOUT WARRANTIES OR CONDITIONS OF ANY KIND, either express or implied. See the License for the
 * specific language governing permissions and limitations under the License.
 *
 * SPDX-License-Identifier: Apache-2.0
 */

package io.kaleido.paladin;

import org.junit.jupiter.api.Assertions;
import org.junit.jupiter.api.Test;

import java.io.File;
import java.io.IOException;
import java.net.ServerSocket;
import java.net.URI;
import java.net.URL;
import java.net.http.HttpClient;
import java.net.http.HttpRequest;
import java.net.http.HttpResponse;
import java.nio.file.Files;
import java.sql.Time;
import java.time.Duration;
import java.time.LocalTime;
import java.util.concurrent.CompletableFuture;
import java.util.concurrent.TimeUnit;

import static org.junit.jupiter.api.Assertions.assertEquals;
import static org.junit.jupiter.api.Assertions.assertTrue;

public class RunTestbedTest {

    @Test
    void runTestbed() throws Exception {
        System.out.println(System.getProperty("os.name"));
        System.out.println(System.getProperty("os.arch"));
        System.out.println(System.getProperty("java.library.path"));

        // Generate config that listens on an available RPC port
        ServerSocket s = new ServerSocket(0);
        int availableRPCPort = s.getLocalPort();
        s.close();
        String yamlContent = """
db:
  type: sqlite
  sqlite:
    uri:           ":memory:"
    autoMigrate:   true
    migrationsDir: %s
    debugQueries:  true
signer:
  keyStore:
    type: static
    static:
      keys:
        seed:
          encoding: none
          inline: '17250abf7976eae3c964e9704063f1457a8e1b4c0c0bd8b21ec8db5b88743c10'
rpcServer:
  http:
    port: %s
  ws:
    disabled: true
blockchain:
   http:
     url: http://localhost:8545
   ws:
     url: ws://localhost:8546
<<<<<<< HEAD
domains:
  domain1:
     plugin:
        type: c-shared
        library: starter
     config: {}
=======
loader:
  debug: true
>>>>>>> 971ed90b
""".formatted(new File("../kata/db/migrations/sqlite").getAbsolutePath(), availableRPCPort);
        final File configFile = File.createTempFile("paladin-ut-", ".yaml");
        Files.writeString(configFile.toPath(), yamlContent);

        // Kick off the load in the background
        CompletableFuture<Integer> rc =
                CompletableFuture.supplyAsync(() -> Main.run(new String[]{
                        configFile.getAbsolutePath(),
                        "testbed",
                }));

        // Spin trying to connect to the RPC endpoint
        long startTime = System.currentTimeMillis();
        boolean connected = false;
        while (!connected) {
            final URI testbedRPC = new URI(String.format("http://127.0.0.1:%d", availableRPCPort));
            try (HttpClient rpcClient = HttpClient.newBuilder().build()) {
                HttpRequest req = HttpRequest.newBuilder()
                    .timeout(Duration.ofSeconds(1))
                    .uri(testbedRPC)
                        .POST(HttpRequest.BodyPublishers.ofString("""
                            {
                               "jsonrpc": "2.0",
                               "id": 1,
                               "method": "testbed_listDomains",
                               "params": []
                            }
                        """))
                        .build();
                HttpResponse<String> res = rpcClient.send(req, HttpResponse.BodyHandlers.ofString());
                assertEquals(200, res.statusCode(), res.body());
                connected = true;
            } catch(IOException e) {
                System.err.printf("Waiting to connect: %s\n", e);
            }
            assertTrue(System.currentTimeMillis()-startTime < 5000, "Test ran too long");
            if (rc.isDone()) {
                assertEquals(0, rc.get());
            }
            Thread.sleep(250);
        }
    }
}<|MERGE_RESOLUTION|>--- conflicted
+++ resolved
@@ -74,17 +74,14 @@
      url: http://localhost:8545
    ws:
      url: ws://localhost:8546
-<<<<<<< HEAD
 domains:
   domain1:
      plugin:
         type: c-shared
         library: starter
      config: {}
-=======
 loader:
   debug: true
->>>>>>> 971ed90b
 """.formatted(new File("../kata/db/migrations/sqlite").getAbsolutePath(), availableRPCPort);
         final File configFile = File.createTempFile("paladin-ut-", ".yaml");
         Files.writeString(configFile.toPath(), yamlContent);
