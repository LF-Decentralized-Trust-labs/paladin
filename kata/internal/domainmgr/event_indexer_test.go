/*
 * Copyright © 2024 Kaleido, Inc.
 *
 * Licensed under the Apache License, Version 2.0 (the "License"); you may not use this file except in compliance with
 * the License. You may obtain a copy of the License at
 *
 * http://www.apache.org/licenses/LICENSE-2.0
 *
 * Unless required by applicable law or agreed to in writing, software distributed under the License is distributed on
 * an "AS IS" BASIS, WITHOUT WARRANTIES OR CONDITIONS OF ANY KIND, either express or implied. See the License for the
 * specific language governing permissions and limitations under the License.
 *
 * SPDX-License-Identifier: Apache-2.0
 */

package domainmgr

import (
	"fmt"
	"testing"

	"github.com/google/uuid"
	"github.com/kaleido-io/paladin/kata/pkg/blockindexer"
	"github.com/kaleido-io/paladin/kata/pkg/types"
	"github.com/stretchr/testify/assert"
	"github.com/stretchr/testify/mock"
	"gorm.io/gorm"
)

func TestSolidityEventSignatures(t *testing.T) {
	// We don't expect this to change without our knowledge.
	// We tolerate it changing between versions of firefly-signer (used only in memory), but it's important we understand why if it does.
	//
	// We don't store it as a constant because we're reliant on us and blockindexer calculating it identically (we use the same lib).
	//
	// The standard solidity signature is insufficient, as it doesn't include variable names, or the indexed-ness of fields
	assert.Equal(t, "event PaladinNewSmartContract_V0(bytes32 indexed txId, address indexed domain, bytes data)", eventSolSig_PaladinNewSmartContract_V0)
}

func TestEventIndexingWithDB(t *testing.T) {

	ctx, dm, tp, done := newTestDomain(t, true /* real DB */, goodDomainConf())
	defer done()

	deployTX := uuid.New()
	contractAddr := types.EthAddress(types.RandBytes(20))

	txNotified := make(chan struct{})
	go func() {
		defer close(txNotified)
		sc, err := dm.WaitForDeploy(ctx, deployTX)
		assert.NoError(t, err)
		assert.Equal(t, contractAddr, sc.Address())
	}()

	// Index an event indicating deployment of a new smart contract instance
	var pc blockindexer.PostCommit
	err := dm.persistence.DB().Transaction(func(tx *gorm.DB) (err error) {
		pc, err = dm.eventIndexer(ctx, tx, &blockindexer.EventDeliveryBatch{
			StreamID:   uuid.New(),
			StreamName: "name_given_by_component_mgr",
			BatchID:    uuid.New(),
			Events: []*blockindexer.EventWithData{
				{
					SoliditySignature: eventSolSig_PaladinNewSmartContract_V0,
					Address:           contractAddr,
					IndexedEvent: &blockindexer.IndexedEvent{
						BlockNumber:      12345,
						TransactionIndex: 0,
						LogIndex:         0,
						TransactionHash:  types.NewBytes32FromSlice(types.RandBytes(32)),
						Signature:        eventSig_PaladinNewSmartContract_V0,
					},
					Data: types.RawJSON(`{
<<<<<<< HEAD
						 "txId": "` + types.Bytes32UUIDLower16(deployTX).String() + `",
						 "domain": "` + tp.d.factoryContractAddress.String() + `",
						 "data": "0xfeedbeef"
					 }`),
=======
						"txId": "` + types.Bytes32UUIDFirst16(deployTX).String() + `",
						"domain": "` + tp.d.factoryContractAddress.String() + `",
						"data": "0xfeedbeef"
					}`),
>>>>>>> a01048a2
				},
			},
		})
		return err
	})
	assert.NoError(t, err)
	assert.NotNil(t, pc)
	pc()

	// Lookup the instance against the domain
	psc, err := dm.GetSmartContractByAddress(ctx, contractAddr)
	assert.NoError(t, err)
	dc := psc.(*domainContract)
	assert.Equal(t, &PrivateSmartContract{
		DeployTX:      deployTX,
		DomainAddress: *tp.d.factoryContractAddress,
		Address:       contractAddr,
		ConfigBytes:   []byte{0xfe, 0xed, 0xbe, 0xef},
	}, dc.info)
	assert.Equal(t, contractAddr, psc.Address())
	assert.Equal(t, "test1", psc.Domain().Name())
	assert.Equal(t, "0xfeedbeef", psc.ConfigBytes().String())
	assert.Equal(t, tp.d.factoryContractAddress, psc.Domain().Address())

	// Get cached
	psc2, err := dm.GetSmartContractByAddress(ctx, contractAddr)
	assert.NoError(t, err)
	assert.Equal(t, psc, psc2)

	<-txNotified
}

func TestEventIndexingBadEvent(t *testing.T) {

	ctx, dm, _, done := newTestDomain(t, false, goodDomainConf(), func(mc *mockComponents) {
		mc.domainStateInterface.On("EnsureABISchemas", mock.Anything).Return(nil, nil)
		mc.db.ExpectBegin()
		mc.db.ExpectCommit()
	})
	defer done()

	err := dm.persistence.DB().Transaction(func(tx *gorm.DB) error {
		_, err := dm.eventIndexer(ctx, tx, &blockindexer.EventDeliveryBatch{
			StreamID:   uuid.New(),
			StreamName: "name_given_by_component_mgr",
			BatchID:    uuid.New(),
			Events: []*blockindexer.EventWithData{
				{
					SoliditySignature: eventSolSig_PaladinNewSmartContract_V0,
					Data: types.RawJSON(`{
						 "data": "cannot parse this"
					 }`),
				},
			},
		})
		return err
	})
	assert.NoError(t, err)

}

func TestEventIndexingInsertError(t *testing.T) {

	ctx, dm, tp, done := newTestDomain(t, false, goodDomainConf(), func(mc *mockComponents) {
		mc.domainStateInterface.On("EnsureABISchemas", mock.Anything).Return(nil, nil)
		mc.db.ExpectBegin()
		mc.db.ExpectExec("INSERT").WillReturnError(fmt.Errorf("pop"))
		mc.db.ExpectRollback()
	})
	defer done()

	contractAddr := types.EthAddress(types.RandBytes(20))
	deployTX := uuid.New()
	err := dm.persistence.DB().Transaction(func(tx *gorm.DB) error {
		_, err := dm.eventIndexer(ctx, tx, &blockindexer.EventDeliveryBatch{
			StreamID:   uuid.New(),
			StreamName: "name_given_by_component_mgr",
			BatchID:    uuid.New(),
			Events: []*blockindexer.EventWithData{
				{
					SoliditySignature: eventSolSig_PaladinNewSmartContract_V0,
					Address:           contractAddr,
					IndexedEvent: &blockindexer.IndexedEvent{
						BlockNumber:      12345,
						TransactionIndex: 0,
						LogIndex:         0,
						TransactionHash:  types.NewBytes32FromSlice(types.RandBytes(32)),
						Signature:        eventSig_PaladinNewSmartContract_V0,
					},
					Data: types.RawJSON(`{
<<<<<<< HEAD
						 "txId": "` + types.Bytes32UUIDLower16(deployTX).String() + `",
						 "domain": "` + tp.d.factoryContractAddress.String() + `",
						 "data": "0xfeedbeef"
					 }`),
=======
						"txId": "` + types.Bytes32UUIDFirst16(deployTX).String() + `",
						"domain": "` + tp.d.factoryContractAddress.String() + `",
						"data": "0xfeedbeef"
					}`),
>>>>>>> a01048a2
				},
			},
		})
		return err
	})
	assert.Regexp(t, "pop", err)

}<|MERGE_RESOLUTION|>--- conflicted
+++ resolved
@@ -72,17 +72,10 @@
 						Signature:        eventSig_PaladinNewSmartContract_V0,
 					},
 					Data: types.RawJSON(`{
-<<<<<<< HEAD
-						 "txId": "` + types.Bytes32UUIDLower16(deployTX).String() + `",
-						 "domain": "` + tp.d.factoryContractAddress.String() + `",
-						 "data": "0xfeedbeef"
-					 }`),
-=======
 						"txId": "` + types.Bytes32UUIDFirst16(deployTX).String() + `",
 						"domain": "` + tp.d.factoryContractAddress.String() + `",
 						"data": "0xfeedbeef"
 					}`),
->>>>>>> a01048a2
 				},
 			},
 		})
@@ -173,17 +166,10 @@
 						Signature:        eventSig_PaladinNewSmartContract_V0,
 					},
 					Data: types.RawJSON(`{
-<<<<<<< HEAD
-						 "txId": "` + types.Bytes32UUIDLower16(deployTX).String() + `",
-						 "domain": "` + tp.d.factoryContractAddress.String() + `",
-						 "data": "0xfeedbeef"
-					 }`),
-=======
 						"txId": "` + types.Bytes32UUIDFirst16(deployTX).String() + `",
 						"domain": "` + tp.d.factoryContractAddress.String() + `",
 						"data": "0xfeedbeef"
 					}`),
->>>>>>> a01048a2
 				},
 			},
 		})
