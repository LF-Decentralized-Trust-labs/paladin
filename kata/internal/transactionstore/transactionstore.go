--- conflicted
+++ resolved
@@ -71,15 +71,6 @@
 
 type Transaction struct {
 	gorm.Model
-<<<<<<< HEAD
-	ID          uuid.UUID  `gorm:"type:uuid;default:uuid_generate_v4()"`
-	From        string     `gorm:"type:text"`
-	SequenceID  *uuid.UUID `gorm:"type:uuid"`
-	Contract    string     `gorm:"type:uuid"`
-	PayloadJSON *string    `gorm:"type:text"`
-	PayloadRLP  *string    `gorm:"type:text"`
-	NodeID      uuid.UUID  `gorm:"type:uuid"`
-=======
 	ID                 uuid.UUID  `gorm:"type:uuid;default:uuid_generate_v4()"`
 	From               string     `gorm:"type:text"`
 	SequenceID         *uuid.UUID `gorm:"type:uuid"`
@@ -98,7 +89,6 @@
 	DispatchTxID      string   `gorm:"type:text"`
 	DispatchTxPayload string   `gorm:"type:text"`
 	ConfirmedTxHash   string   `gorm:"type:text"`
->>>>>>> 11c561ec
 }
 
 type TransactionUpdate struct { // TODO define updatable fields
