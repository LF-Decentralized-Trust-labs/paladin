--- conflicted
+++ resolved
@@ -261,31 +261,11 @@
 	MsgEntrypointUnknownEngine = ffe("PD011700", "Unknown engine '%s'")
 
 	// Engine PD0118XX
-<<<<<<< HEAD
-	MsgDomainNotProvided    = ffe("PD011800", "Domain not found in the transaction input")
-	MsgEngineInternalError  = ffe("PD011801", "Unexpected error in engine")
-	MsgEngineAssembleError  = ffe("PD011802", "Error assembling transaction")
-	MsgEngineParseFailed    = ffe("PD011803", "Failed to parse message")
-	MsgEngineInvalidMessage = ffe("PD011804", "Invalid message received from transport")
-
-	// TransportManager module PD0119XX
-	MsgTransportInvalidMessage                = ffe("PD011900", "Invalid message")
-	MsgTransportNotFound                      = ffe("PD011901", "Transport %q not found")
-	MsgTransportNodeNameNotConfigured         = ffe("PD011902", "nodeName must be configured to set the identity of the local node")
-	MsgTransportNoTransportsConfiguredForNode = ffe("PD011903", "None of the transports registered by node '%s' are configured locally on this node: %v")
-	MsgTransportDetailsNotAvailable           = ffe("PD011904", "Transport '%s' not available for node '%s'")
-	MsgTransportWrongNode                     = ffe("PD011905", "Message received for wrong node expected='%s' received='%s'")
-
-	// RegistryManager module PD0120XX
-	MsgRegistryNodeEntiresNotFound = ffe("PD012000", "No entries found for node '%s'")
-	MsgRegistryInvalidEntry        = ffe("PD012001", "Invalid entry")
-	MsgRegistryNotFound            = ffe("PD012002", "Registry %q not found")
-=======
 	MsgDomainNotProvided      = ffe("PD011800", "Domain not found in the transaction input")
 	MsgEngineInternalError    = ffe("PD011801", "Unexpected error in engine")
 	MsgEngineAssembleError    = ffe("PD011802", "Error assembling transaction")
 	MsgEngineParseFailed      = ffe("PD011803", "Failed to parse message")
-	MsgEngineInvalidMessage   = ffe("PD011804", "Invalid message recieved from transport")
+	MsgEngineInvalidMessage   = ffe("PD011804", "Invalid message received from transport")
 	MsgSequencerInternalError = ffe("PD011805", "Sequencer internal error %s, ")
 
 	// Base Ledger engine PD0119XX
@@ -316,5 +296,17 @@
 	MsgErrorFromSigningService         = ffe("PD011927", "Error from signing service: %s")
 	MsgErrorMissingSignerID            = ffe("PD011928", "Signer Identifier must be provided")
 	MsgInvalidTransactionType          = ffe("PD011929", "Transaction type invalid")
->>>>>>> ffc5d4fd
+
+	// TransportManager module PD0120XX
+	MsgTransportInvalidMessage                = ffe("PD012000", "Invalid message")
+	MsgTransportNotFound                      = ffe("PD012001", "Transport %q not found")
+	MsgTransportNodeNameNotConfigured         = ffe("PD012002", "nodeName must be configured to set the identity of the local node")
+	MsgTransportNoTransportsConfiguredForNode = ffe("PD012003", "None of the transports registered by node '%s' are configured locally on this node: %v")
+	MsgTransportDetailsNotAvailable           = ffe("PD012004", "Transport '%s' not available for node '%s'")
+	MsgTransportWrongNode                     = ffe("PD012005", "Message received for wrong node expected='%s' received='%s'")
+
+	// RegistryManager module PD0121XX
+	MsgRegistryNodeEntiresNotFound = ffe("PD012100", "No entries found for node '%s'")
+	MsgRegistryInvalidEntry        = ffe("PD012101", "Invalid entry")
+	MsgRegistryNotFound            = ffe("PD012102", "Registry %q not found")
 )