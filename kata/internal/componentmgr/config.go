/*
 * Copyright © 2024 Kaleido, Inc.
 *
 * Licensed under the Apache License, Version 2.0 (the "License"); you may not use this file except in compliance with
 * the License. You may obtain a copy of the License at
 *
 * http://www.apache.org/licenses/LICENSE-2.0
 *
 * Unless required by applicable law or agreed to in writing, software distributed under the License is distributed on
 * an "AS IS" BASIS, WITHOUT WARRANTIES OR CONDITIONS OF ANY KIND, either express or implied. See the License for the
 * specific language governing permissions and limitations under the License.
 *
 * SPDX-License-Identifier: Apache-2.0
 */

package componentmgr

import (
	"context"
	"os"

	"github.com/hyperledger/firefly-common/pkg/i18n"
	"github.com/kaleido-io/paladin/kata/internal/domainmgr"
	"github.com/kaleido-io/paladin/kata/internal/plugins"
	"github.com/kaleido-io/paladin/kata/internal/rpcserver"
	"github.com/kaleido-io/paladin/kata/internal/statestore"
	"github.com/kaleido-io/paladin/kata/internal/transportmgr"
	"github.com/kaleido-io/paladin/kata/pkg/blockindexer"
	"github.com/kaleido-io/paladin/kata/pkg/ethclient"
	"github.com/kaleido-io/paladin/kata/pkg/persistence"
	"github.com/kaleido-io/paladin/kata/pkg/signer/api"
	"github.com/kaleido-io/paladin/toolkit/pkg/log"
	"github.com/kaleido-io/paladin/toolkit/pkg/tkmsgs"
	"gopkg.in/yaml.v2"
)

type Config struct {
<<<<<<< HEAD
	domainmgr.DomainManagerConfig
	transportmgr.TransportManagerConfig
	plugins.PluginControllerConfig
	Blockchain   ethclient.Config    `yaml:"blockchain"`
	DB           persistence.Config  `yaml:"db"`
	RPCServer    rpcserver.Config    `yaml:"rpcServer"`
	StateStore   statestore.Config   `yaml:"statestore"`
	BlockIndexer blockindexer.Config `yaml:"blockIndexer"`
	Signer       api.Config          `yaml:"signer"`
	TempDir      *string             `yaml:"tempDir"`
=======
	domainmgr.DomainManagerConfig  `yaml:",inline"`
	plugins.PluginControllerConfig `yaml:",inline"`
	Log                            log.Config          `yaml:"log"`
	Blockchain                     ethclient.Config    `yaml:"blockchain"`
	DB                             persistence.Config  `yaml:"db"`
	RPCServer                      rpcserver.Config    `yaml:"rpcServer"`
	StateStore                     statestore.Config   `yaml:"statestore"`
	BlockIndexer                   blockindexer.Config `yaml:"blockIndexer"`
	Signer                         api.Config          `yaml:"signer"`
	TempDir                        *string             `yaml:"tempDir"`
}

func ReadAndParseYAMLFile(ctx context.Context, filePath string, config interface{}) error {
	if _, err := os.Stat(filePath); os.IsNotExist(err) {
		log.L(ctx).Errorf("file not found: %s", filePath)
		return i18n.NewError(ctx, tkmsgs.MsgConfigFileMissing, filePath)
	}

	data, err := os.ReadFile(filePath)
	if err != nil {
		log.L(ctx).Errorf("failed to read file: %v", err)
		return i18n.NewError(ctx, tkmsgs.MsgConfigFileReadError, filePath, err.Error())
	}

	err = yaml.Unmarshal(data, config)
	if err != nil {
		log.L(ctx).Errorf("failed to parse file: %v", err)
		return i18n.NewError(ctx, tkmsgs.MsgConfigFileParseError, err.Error())
	}

	return nil
>>>>>>> b29a4de8
}<|MERGE_RESOLUTION|>--- conflicted
+++ resolved
@@ -35,28 +35,17 @@
 )
 
 type Config struct {
-<<<<<<< HEAD
-	domainmgr.DomainManagerConfig
-	transportmgr.TransportManagerConfig
-	plugins.PluginControllerConfig
-	Blockchain   ethclient.Config    `yaml:"blockchain"`
-	DB           persistence.Config  `yaml:"db"`
-	RPCServer    rpcserver.Config    `yaml:"rpcServer"`
-	StateStore   statestore.Config   `yaml:"statestore"`
-	BlockIndexer blockindexer.Config `yaml:"blockIndexer"`
-	Signer       api.Config          `yaml:"signer"`
-	TempDir      *string             `yaml:"tempDir"`
-=======
-	domainmgr.DomainManagerConfig  `yaml:",inline"`
-	plugins.PluginControllerConfig `yaml:",inline"`
-	Log                            log.Config          `yaml:"log"`
-	Blockchain                     ethclient.Config    `yaml:"blockchain"`
-	DB                             persistence.Config  `yaml:"db"`
-	RPCServer                      rpcserver.Config    `yaml:"rpcServer"`
-	StateStore                     statestore.Config   `yaml:"statestore"`
-	BlockIndexer                   blockindexer.Config `yaml:"blockIndexer"`
-	Signer                         api.Config          `yaml:"signer"`
-	TempDir                        *string             `yaml:"tempDir"`
+	domainmgr.DomainManagerConfig       `yaml:",inline"`
+	transportmgr.TransportManagerConfig `yaml:",inline"`
+	plugins.PluginControllerConfig      `yaml:",inline"`
+	Log                                 log.Config          `yaml:"log"`
+	Blockchain                          ethclient.Config    `yaml:"blockchain"`
+	DB                                  persistence.Config  `yaml:"db"`
+	RPCServer                           rpcserver.Config    `yaml:"rpcServer"`
+	StateStore                          statestore.Config   `yaml:"statestore"`
+	BlockIndexer                        blockindexer.Config `yaml:"blockIndexer"`
+	Signer                              api.Config          `yaml:"signer"`
+	TempDir                             *string             `yaml:"tempDir"`
 }
 
 func ReadAndParseYAMLFile(ctx context.Context, filePath string, config interface{}) error {
@@ -78,5 +67,4 @@
 	}
 
 	return nil
->>>>>>> b29a4de8
 }