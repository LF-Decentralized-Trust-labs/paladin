// Copyright © 2024 Kaleido, Inc.
//
// SPDX-License-Identifier: Apache-2.0
//
// Licensed under the Apache License, Version 2.0 (the "License");
// you may not use this file except in compliance with the License.
// You may obtain a copy of the License at
//
//     http://www.apache.org/licenses/LICENSE-2.0
//
// Unless required by applicable law or agreed to in writing, software
// distributed under the License is distributed on an "AS IS" BASIS,
// WITHOUT WARRANTIES OR CONDITIONS OF ANY KIND, either express or implied.
// See the License for the specific language governing permissions and
// limitations under the License.

package statestore

import (
	"context"
	"fmt"

	"github.com/google/uuid"
	"github.com/hyperledger/firefly-common/pkg/i18n"
	"github.com/kaleido-io/paladin/kata/internal/filters"
	"github.com/kaleido-io/paladin/kata/internal/msgs"
	"github.com/kaleido-io/paladin/kata/pkg/types"
)

type State struct {
	ID          types.Bytes32      `json:"id"                  gorm:"primaryKey"`
	CreatedAt   types.Timestamp    `json:"created"             gorm:"autoCreateTime:nano"`
	DomainID    string             `json:"domain"`
	Schema      types.Bytes32      `json:"schema"`
	Data        types.RawJSON      `json:"data"`
	Labels      []*StateLabel      `json:"-"                   gorm:"foreignKey:state;references:id;"`
	Int64Labels []*StateInt64Label `json:"-"                   gorm:"foreignKey:state;references:id;"`
	Confirmed   *StateConfirm      `json:"confirmed,omitempty" gorm:"foreignKey:state;references:id;"`
	Spent       *StateSpend        `json:"spent,omitempty"     gorm:"foreignKey:state;references:id;"`
	Locked      *StateLock         `json:"locked,omitempty"    gorm:"foreignKey:state;references:id;"`
}

type NewState struct {
	SchemaID string
	Data     types.RawJSON
}

// StateWithLabels is a newly prepared state that has not yet been persisted
type StateWithLabels struct {
	*State
	LabelValues filters.ValueSet
}

type StateLabel struct {
	State types.Bytes32 `gorm:"primaryKey"`
	Label string
	Value string
}

type StateInt64Label struct {
	State types.Bytes32 `gorm:"primaryKey"`
	Label string
	Value int64
}

type StateUpdate struct {
	TXCreated *string
	TXSpent   *string
}

func (s *StateWithLabels) ValueSet() filters.ValueSet {
	return s.LabelValues
}

func (ss *stateStore) PersistState(ctx context.Context, domainID string, schemaID string, data types.RawJSON) (*StateWithLabels, error) {

	schema, err := ss.GetSchema(ctx, domainID, schemaID, true)
	if err != nil {
		return nil, err
	}

	s, err := schema.ProcessState(ctx, data)
	if err != nil {
		return nil, err
	}

	op := ss.writer.newWriteOp(s.State.DomainID)
	op.states = []*StateWithLabels{s}
	ss.writer.queue(ctx, op)
	return s, op.flush(ctx)
}

func (ss *stateStore) GetState(ctx context.Context, domainID, stateID string, failNotFound, withLabels bool) (*State, error) {
	id, err := types.ParseBytes32(ctx, stateID)
	if err != nil {
		return nil, err
	}

	q := ss.p.DB().Table("states")
	if withLabels {
		q = q.Preload("Labels").Preload("Int64Labels")
	}
	var states []*State
	err = q.
		Where("domain_id = ?", domainID).
		Where("id = ?", id).
		Limit(1).
		Find(&states).
		Error
	if err == nil && len(states) == 0 && failNotFound {
		return nil, i18n.NewError(ctx, msgs.MsgStateNotFound, id)
	}
	return states[0], err
}

// Built in fields all start with "." as that prevents them
// clashing with variable names in ABI structs ($ and _ are valid leading chars there)
var baseStateFields = map[string]filters.FieldResolver{
	".id":      filters.Bytes32Field("id"),
	".created": filters.TimestampField("created_at"),
}

func addStateBaseLabels(labelValues filters.PassthroughValueSet, id types.Bytes32, createdAt types.Timestamp) filters.PassthroughValueSet {
	labelValues[".id"] = id.HexString()
	labelValues[".created"] = int64(createdAt)
	return labelValues
}

type trackingLabelSet struct {
	labels map[string]*SchemaLabelInfo
	used   map[string]*SchemaLabelInfo
}

func (ft trackingLabelSet) ResolverFor(fieldName string) filters.FieldResolver {
	baseField := baseStateFields[fieldName]
	if baseField != nil {
		return baseField
	}
	f := ft.labels[fieldName]
	if f != nil {
		ft.used[fieldName] = f
		return f.resolver
	}
	return nil
}

<<<<<<< HEAD
func (ss *stateStore) labelSetFor(schema SchemaCommon) *trackingLabelSet {
	tls := trackingLabelSet{labels: make(map[string]*SchemaLabelInfo), used: make(map[string]*SchemaLabelInfo)}
=======
func (ss *stateStore) labelSetFor(schema Schema) *trackingLabelSet {
	tls := trackingLabelSet{labels: make(map[string]*schemaLabelInfo), used: make(map[string]*schemaLabelInfo)}
>>>>>>> 15c8f9f4
	for _, fi := range schema.LabelInfo() {
		tls.labels[fi.label] = fi
	}
	return &tls
}

func (ss *stateStore) FindStates(ctx context.Context, domainID, schemaID string, query *filters.QueryJSON, status StateStatusQualifier) (s []*State, err error) {
	_, s, err = ss.findStates(ctx, domainID, schemaID, query, status)
	return s, err
}

func (ss *stateStore) findStates(ctx context.Context, domainID, schemaID string, query *filters.QueryJSON, status StateStatusQualifier, excluded ...*idOnly) (schema Schema, s []*State, err error) {
	schema, err = ss.GetSchema(ctx, domainID, schemaID, true)
	if err != nil {
		return nil, nil, err
	}

	tracker := ss.labelSetFor(schema)

	// Build the query
	db := ss.p.DB()
	q := query.BuildGORM(ctx, db.Table("states"), tracker)
	if q.Error != nil {
		return nil, nil, q.Error
	}

	// Add joins only for the fields actually used in the query
	for _, fi := range tracker.used {
		typeMod := ""
		if fi.labelType == labelTypeInt64 || fi.labelType == labelTypeBool {
			typeMod = "int64_"
		}
		q = q.Joins(fmt.Sprintf("INNER JOIN state_%[1]slabels AS %[2]s ON %[2]s.state = id AND %[2]s.label = ?", typeMod, fi.virtualColumn), fi.label)
	}

	q = q.Joins("Confirmed", db.Select("transaction")).
		Joins("Spent", db.Select("transaction")).
		Joins("Locked", db.Select("sequence")).
		Where("domain_id = ?", domainID).
		Where("schema = ?", schema.Persisted().ID)

	if len(excluded) > 0 {
		q = q.Not(&State{}, excluded)
	}

	// Scope the query based of the qualifier
	q = q.Where(status.whereClause(db))

	var states []*State
	q = q.Find(&states)
	if q.Error != nil {
		return nil, nil, q.Error
	}
	return schema, states, nil
}

func (ss *stateStore) MarkConfirmed(ctx context.Context, domainID, stateID string, transactionID uuid.UUID) error {
	id, err := types.ParseBytes32(ctx, stateID)
	if err != nil {
		return err
	}

	op := ss.writer.newWriteOp(domainID)
	op.stateConfirms = []*StateConfirm{
		{State: *id, Transaction: transactionID},
	}

	ss.writer.queue(ctx, op)
	return op.flush(ctx)
}

func (ss *stateStore) MarkSpent(ctx context.Context, domainID, stateID string, transactionID uuid.UUID) error {
	id, err := types.ParseBytes32(ctx, stateID)
	if err != nil {
		return err
	}

	op := ss.writer.newWriteOp(domainID)
	op.stateSpends = []*StateSpend{
		{State: *id, Transaction: transactionID},
	}

	ss.writer.queue(ctx, op)
	return op.flush(ctx)
}

func (ss *stateStore) MarkLocked(ctx context.Context, domainID, stateID string, sequenceID uuid.UUID, creating, spending bool) error {
	id, err := types.ParseBytes32(ctx, stateID)
	if err != nil {
		return err
	}

	op := ss.writer.newWriteOp(domainID)
	op.stateLocks = []*StateLock{
		{State: *id, Sequence: sequenceID, Creating: creating, Spending: spending},
	}

	ss.writer.queue(ctx, op)
	return op.flush(ctx)
}

func (ss *stateStore) ResetSequence(ctx context.Context, domainID string, sequenceID uuid.UUID) error {
	op := ss.writer.newWriteOp(domainID)
	op.sequenceLockDeletes = []uuid.UUID{sequenceID}

	ss.writer.queue(ctx, op)
	return op.flush(ctx)
}<|MERGE_RESOLUTION|>--- conflicted
+++ resolved
@@ -144,13 +144,8 @@
 	return nil
 }
 
-<<<<<<< HEAD
-func (ss *stateStore) labelSetFor(schema SchemaCommon) *trackingLabelSet {
+func (ss *stateStore) labelSetFor(schema Schema) *trackingLabelSet {
 	tls := trackingLabelSet{labels: make(map[string]*SchemaLabelInfo), used: make(map[string]*SchemaLabelInfo)}
-=======
-func (ss *stateStore) labelSetFor(schema Schema) *trackingLabelSet {
-	tls := trackingLabelSet{labels: make(map[string]*schemaLabelInfo), used: make(map[string]*schemaLabelInfo)}
->>>>>>> 15c8f9f4
 	for _, fi := range schema.LabelInfo() {
 		tls.labels[fi.label] = fi
 	}
