--- conflicted
+++ resolved
@@ -27,7 +27,6 @@
 	"github.com/kaleido-io/paladin/kata/internal/msgs"
 	"github.com/kaleido-io/paladin/kata/pkg/proto"
 	"github.com/kaleido-io/paladin/kata/pkg/signer/api"
-	"github.com/kaleido-io/paladin/kata/pkg/signer/common"
 	sepc256k1Signer "github.com/kaleido-io/paladin/kata/pkg/signer/in-memory/secp256k1"
 	zkpSigner "github.com/kaleido-io/paladin/kata/pkg/signer/in-memory/snark"
 	"github.com/kaleido-io/paladin/kata/pkg/signer/keystore"
@@ -160,31 +159,13 @@
 	}, nil
 }
 
-<<<<<<< HEAD
-func DecodeCompactRSV(ctx context.Context, compactRSV []byte) (*secp256k1.SignatureData, error) {
-	if len(compactRSV) != 65 {
-		return nil, i18n.NewError(ctx, msgs.MsgSigningInvalidCompactRSV, len(compactRSV))
-	}
-	var sig secp256k1.SignatureData
-	sig.R = new(big.Int).SetBytes(compactRSV[0:32])
-	sig.S = new(big.Int).SetBytes(compactRSV[32:64])
-	sig.V = new(big.Int).SetBytes(compactRSV[64:65])
-	return &sig, nil
-}
-
-=======
->>>>>>> 28dc168d
 func (sm *signingModule) signKeystoreSECP256K1(ctx context.Context, req *proto.SignRequest, keyStoreSigner KeyStoreSigner_secp256k1) (res *proto.SignResponse, err error) {
 	sig, err := keyStoreSigner.Sign_secp256k1(ctx, req.KeyHandle, req.Payload)
 	if err != nil {
 		return nil, err
 	}
 	return &proto.SignResponse{
-<<<<<<< HEAD
-		Payload: common.CompactRSV(sig),
-=======
 		Payload: sig.CompactRSV(),
->>>>>>> 28dc168d
 	}, nil
 }
 
@@ -205,22 +186,10 @@
 }
 
 func (sm *signingModule) signInMemory(ctx context.Context, privateKey []byte, req *proto.SignRequest) (res *proto.SignResponse, err error) {
-<<<<<<< HEAD
 	algo := strings.ToLower(req.Algorithm)
 	signer, ok := sm.inMemorySigners[algo]
 	if !ok {
 		return nil, i18n.NewError(ctx, msgs.MsgSigningUnsupportedAlgoForInMemorySigning, req.Algorithm)
-=======
-	switch strings.ToLower(req.Algorithm) {
-	case Algorithm_ECDSA_SECP256K1_PLAINBYTES:
-		kp := secp256k1.KeyPairFromBytes(privateKey)
-		sig, err := kp.SignDirect(req.Payload)
-		if err == nil {
-			return &proto.SignResponse{Payload: sig.CompactRSV()}, nil
-		}
-	default:
-		err = i18n.NewError(ctx, msgs.MsgSigningUnsupportedAlgoForInMemorySigning, req.Algorithm)
->>>>>>> 28dc168d
 	}
 	return signer.Sign(ctx, privateKey, req)
 }
