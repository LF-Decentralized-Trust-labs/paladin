/*
 * Copyright © 2024 Kaleido, Inc.
 *
 * Licensed under the Apache License, Version 2.0 (the "License"); you may not use this file except in compliance with
 * the License. You may obtain a copy of the License at
 *
 * http://www.apache.org/licenses/LICENSE-2.0
 *
 * Unless required by applicable law or agreed to in writing, software distributed under the License is distributed on
 * an "AS IS" BASIS, WITHOUT WARRANTIES OR CONDITIONS OF ANY KIND, either express or implied. See the License for the
 * specific language governing permissions and limitations under the License.
 *
 * SPDX-License-Identifier: Apache-2.0
 */

import org.apache.tools.ant.taskdefs.condition.Os
import org.apache.tools.ant.filters.LineContains

ext {
    goFiles = fileTree(".") {
        include "internal/**/*.go"
        include "pkg/**/*.go"
        include "componenttest/**/*.go"
        include "mocks/**/*.go"
    }

<<<<<<< HEAD
    targetCoverage = 92
=======
    targetCoverage = 90.3
>>>>>>> 1ca2f0f7
    maxCoverageBarGap = 1
    coverageExcludedPackages = [
        'github.com/kaleido-io/paladin/kata/pkg/proto',
        'github.com/kaleido-io/paladin/kata/pkg/proto/plugin',
        'github.com/kaleido-io/paladin/kata/pkg/proto/transaction',
        'github.com/kaleido-io/paladin/kata/internal/plugins/loader'
    ]
}

task installTools(type:Exec) {
    workingDir '.'
    environment('GOBIN', "${projectDir}/bin")
    executable 'go'
    args 'install'
    inputs.files(['go.mod','go.sum'])
    outputs.files(
        "bin/protoc-gen-go",
        "bin/protoc-gen-go-grpc",
        "bin/golangci-lint",
        "bin/mockery",
    )
    // We use go.mod for dependency version management
    // tools/tools.go tracks deps too - to avoid go mod tidy discarding them all
    args 'google.golang.org/protobuf/cmd/protoc-gen-go'
    args 'google.golang.org/grpc/cmd/protoc-gen-go-grpc'
    args 'github.com/golangci/golangci-lint/cmd/golangci-lint'
    args 'github.com/vektra/mockery/v2'
}

task makeRPCMocks(type:Exec, dependsOn: tasks.installTools) {
    inputs.files('bin/mockery')
    outputs.dir('mocks/rpcbackendmocks')
    executable 'bin/mockery'
    args '--case', 'underscore'
    args '--dir', "go list -f {{.Dir}} github.com/hyperledger/firefly-signer/pkg/rpcbackend".execute().text.trim()
    args '--all'
    args '--outpkg', 'rpcbackendmocks'
    args '--output', 'mocks/rpcbackendmocks'
}

task makeMocks(dependsOn: [
    tasks.makeRPCMocks,
]) {}

task protoc(type:Exec, dependsOn: tasks.makeMocks) {
    workingDir '.'
    inputs.files(fileTree(".") { include "**/*.proto" })
    outputs.files(fileTree(".") { include "**/*.pb.go" })
    environment 'PATH', "${projectDir}/bin" + File.pathSeparator + System.getenv('PATH')
    executable 'protoc'
    args "--go_out=${projectDir}"
    args "--go-grpc_out=${projectDir}"
    args "--proto_path=${projectDir}"
    args inputs.files
}

task clean(type: Delete) {
    delete '*.dylib', '*.so', '*.dll', 'libkata.h'
    delete fileTree("bin") {
        exclude "README.md", ".gitignore"
    }
    delete fileTree(".") {
        include "**/*.pb.go"
    }
    delete 'coverage'
}

task goGet(type:Exec, dependsOn:tasks.protoc) {
    workingDir '.'

    inputs.files('go.mod')
    inputs.files(goFiles)
    outputs.files('go.sum')

    executable 'go'
    args 'get'
}

task lint(type: Exec, dependsOn:tasks.protoc) {
    workingDir '.'

    inputs.files(goFiles);
    environment 'GOGC', '20'

    executable "${projectDir}/bin/golangci-lint"
    args 'run'
    args '-v'
    args '--color=always'
    args '--timeout', '5m'
}

task buildSharedLibrary(type:Exec, dependsOn:[tasks.goGet,tasks.lint]) {
    workingDir '.'

    def libName;
    if (Os.isFamily(Os.FAMILY_WINDOWS)) {
        libName = "libkata.dll"
    } else if (Os.isFamily(Os.FAMILY_MAC)) {
        libName = "libkata.dylib"
    } else {
        libName = "libkata.so"
    }

    inputs.files(goFiles)
    outputs.files(libName, 'libkata.h')

    environment("CGO_ENABLED", "1")

    executable 'go'
    args 'build'
    args '-o', libName
    args '-buildmode=c-shared'
    args 'kata.go'
}

task buildTestPluginsSharedLibraryA(type:Exec) {

    workingDir '.'

    def libName;
    if (Os.isFamily(Os.FAMILY_WINDOWS)) {
        libName = "transportA.dll"
    } else if (Os.isFamily(Os.FAMILY_MAC)) {
        libName = "transportA.so"
    } else {
        libName = "libtransportA.so"
    }

    inputs.files(fileTree("${projectDir}").matching {
        include "test/plugins/transport/A/*.go"
    })
    outputs.files([libName, 'libtransportA.h'])

    environment("CGO_ENABLED", "1")

    executable 'go'
    args 'build'
    args '-o', libName
    args '-buildmode=plugin'
    args 'test/plugins/transport/A/main.go'
}

task buildTestPluginsSharedLibraries {
    dependsOn tasks.buildTestPluginsSharedLibraryA

}

class DockerCompose extends Exec {
    DockerCompose() {
        def dockerComposeV2Check = getProject().exec({
            ignoreExitValue = true
            executable "docker"
            args "compose", "version"
            standardOutput = new ByteArrayOutputStream()
            errorOutput = new ByteArrayOutputStream()
        })
        if (dockerComposeV2Check.getExitValue() == 0){
            executable 'docker'
            args 'compose'
        } else {
            executable 'docker-compose'
        }
        args '-f'
    }
}

class DockerComposeTest extends DockerCompose {
    DockerComposeTest() {
        def dbComposeFile = "${getProject().projectDir}/docker-compose-test.yml"
        args dbComposeFile
    }
}

class DockerComposeDemo extends DockerCompose {
    DockerComposeDemo() {
        def dbComposeFile = "${getProject().rootDir}/demo/docker-compose.yml"
        args dbComposeFile
    }
}

task startDb(type: DockerComposeTest) {
    mustRunAfter(tasks.protoc)
    args 'up', '-d'
}

task startDemoDb(type: DockerComposeDemo) {
    mustRunAfter(tasks.protoc)
    args 'up', '-d'
}

task stopDb(type: DockerComposeTest) {
    args 'down'
}

task stopDemoDb(type: DockerComposeDemo) {
    args 'down'
}

abstract class UnitTests extends Exec {
    {
        inputs.files(getProject().goFiles)
        outputs.dir('coverage')

        workingDir '.'
        executable 'go'
        args 'test'
        args './pkg/...', './internal/...'
        args '-cover'
        args '-covermode=atomic'
        args '-timeout=30s'
        args "-test.gocoverdir=${getProject().projectDir}/coverage"
    }
}

abstract class ComponentTest extends Exec {
    {
        inputs.files(getProject().goFiles)
        outputs.dir('coverage')

        workingDir '.'
        executable 'go'
        args 'test'
        args './componenttest'
        args '-cover'
        args "-coverpkg=github.com/kaleido-io/paladin/..."
        args '-covermode=atomic'
        args '-timeout=30s'
        args "-test.gocoverdir=${getProject().projectDir}/coverage"
    }
}

task setupCoverage(dependsOn: tasks.protoc) {
    inputs.files(goFiles)
    outputs.dir('coverage')
    doLast {
        delete fileTree (project.mkdir('coverage')) {
            include "coverage.txt"
            include "covcounters.*"
            include "covmeta.*"
        }
    }
}

task unitTestSQLite(type: UnitTests, dependsOn: [tasks.setupCoverage, tasks.goGet]) {
}

task unitTestPostgres(type: UnitTests, dependsOn: [tasks.setupCoverage, tasks.goGet, tasks.startDb]) {
    args '-tags', "testdbpostgres"
}

task componentTestSQLite(type: ComponentTest, dependsOn: [tasks.setupCoverage, tasks.goGet]) {
}


task buildCoverageTxt(type: Exec, dependsOn: [tasks.protoc,
        tasks.unitTestSQLite,
        tasks.unitTestPostgres,
        tasks.componentTestSQLite,
        // tasks.componentTestPostgres
    ]) {
    inputs.files(fileTree(project.mkdir('coverage')) {
        include "covcounters.*"
        include "covmeta.*"
    })
    outputs.files('coverage/coverage_unfiltered.txt')
    executable 'go'
    args 'tool', 'covdata', 'textfmt'
    args '-i', "${projectDir}/coverage"
    args '-o', "${projectDir}/coverage/coverage_unfiltered.txt"

}

task aggregateCoverage(type: Copy, dependsOn: tasks.buildCoverageTxt) {
    from 'coverage/coverage_unfiltered.txt'
    into 'coverage'
    outputs.files('coverage/coverage.txt')
    eachFile { fcd ->
        fcd.setRelativePath(fcd.relativePath.replaceLastName('coverage.txt'))
    }
    filter(LineContains, negate: true, contains: getProject().ext.coverageExcludedPackages, matchAny: true) 
}

task checkCoverage(dependsOn: [tasks.aggregateCoverage]) {
    inputs.files('coverage/coverage.txt')

    doLast {
        def coverageOutput = ("go tool cover -func=${projectDir}/coverage/coverage.txt").execute().text
        def totalCoverage = coverageOutput.readLines().find { it.contains('total:') }?.split()?.last()?.replace('%', '')
        println "Coverage is ${totalCoverage}%"
        if (totalCoverage && totalCoverage.toFloat() < targetCoverage) {
            throw new GradleException("ERROR: Coverage is below ${targetCoverage}% (current coverage: ${totalCoverage}%)")
        } else if ( totalCoverage.toFloat() - targetCoverage > maxCoverageBarGap) {
            throw new GradleException("ERROR: The target coverage ${targetCoverage}% is below the current coverage: ${totalCoverage}% for more than ${maxCoverageBarGap}%, please update the targetCoverage value in ./kata/build.gradle file")
        } else {
            println "Coverage is above ${targetCoverage}%, current coverage: ${totalCoverage}%"
        }
    }
}

task test() {
    finalizedBy [
        tasks.checkCoverage,
    ]
}

task testcov(type: Exec, dependsOn: [tasks.test, tasks.aggregateCoverage]) {
    inputs.files('coverage/coverage.txt')
    workingDir '.'
    executable 'go'
    args 'tool'
    args 'cover'
    args '-html=coverage/coverage.txt'
}

task build {
    dependsOn tasks.lint
    dependsOn tasks.test
    dependsOn tasks.aggregateCoverage
    dependsOn tasks.checkCoverage
}

configurations {
    libkata
    protocFiles {
        canBeConsumed = true
        canBeResolved = false
    }
}

tasks.register('zipProtocFiles', Zip) {  
    from fileTree("pkg") {
        include "**/*.proto"
    }
    eachFile { fcd ->
        fcd.setRelativePath(fcd.relativePath.prepend("pkg"))
    }
    archiveFileName = "proto.zip"
    destinationDirectory = file("$projectDir")
    includeEmptyDirs = false
    dependsOn('protoc')
}

artifacts {
    protocFiles(zipProtocFiles)
}

dependencies {
    libkata files(buildSharedLibrary)
}<|MERGE_RESOLUTION|>--- conflicted
+++ resolved
@@ -24,11 +24,7 @@
         include "mocks/**/*.go"
     }
 
-<<<<<<< HEAD
     targetCoverage = 92
-=======
-    targetCoverage = 90.3
->>>>>>> 1ca2f0f7
     maxCoverageBarGap = 1
     coverageExcludedPackages = [
         'github.com/kaleido-io/paladin/kata/pkg/proto',
