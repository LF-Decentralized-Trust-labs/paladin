--- conflicted
+++ resolved
@@ -13,7 +13,8 @@
  * SPDX-License-Identifier: Apache-2.0
  */
 
-<<<<<<< HEAD
+import org.apache.tools.ant.taskdefs.condition.Os
+
 ext {
     dbComposeFile = "${projectDir}/docker-compose-test.yml"
 }
@@ -67,10 +68,6 @@
         println 'Testing completed'
     }
 }
-
-=======
-import org.apache.tools.ant.taskdefs.condition.Os
->>>>>>> cafc434f
 
 task installTools(type:Exec) {
     workingDir '.'
