/*
 * Copyright © 2024 Kaleido, Inc.
 *
 * Licensed under the Apache License, Version 2.0 (the "License"); you may not use this file except in compliance with
 * the License. You may obtain a copy of the License at
 *
 * http://www.apache.org/licenses/LICENSE-2.0
 *
 * Unless required by applicable law or agreed to in writing, software distributed under the License is distributed on
 * an "AS IS" BASIS, WITHOUT WARRANTIES OR CONDITIONS OF ANY KIND, either express or implied. See the License for the
 * specific language governing permissions and limitations under the License.
 *
 * SPDX-License-Identifier: Apache-2.0
 */

import org.apache.tools.ant.taskdefs.condition.Os
import org.apache.tools.ant.filters.LineContains

ext {
    goFiles = fileTree(".") {
        include "internal/**/*.go"
        include "pkg/**/*.go"
        include "componenttest/**/*.go"
        include "mocks/**/*.go"
    }

    targetCoverage = 94
    maxCoverageBarGap = 1
    coverageExcludedPackages = [
        'github.com/kaleido-io/paladin/kata/pkg/proto',
        'github.com/kaleido-io/paladin/kata/pkg/proto/plugin',
        'github.com/kaleido-io/paladin/kata/pkg/proto/transaction',
        'github.com/kaleido-io/paladin/kata/internal/plugins/loader',
        'github.com/kaleido-io/paladin/kata/testbed',
    ]
}

configurations {
    compiledContracts {
        canBeConsumed = false
    }
    toolkitProtoDefinitions {
        canBeConsumed = false
    }
}

dependencies {
    compiledContracts project(path: ":solidity", configuration: "compiledContracts")
    toolkitProtoDefinitions project(path: ":toolkit_proto", configuration: "toolkitProtoDefinitions")
}

task installTools(type:Exec) {
    workingDir '.'
    environment('GOBIN', "${projectDir}/bin")
    executable 'go'
    args 'install'
    inputs.files(['go.mod','go.sum'])
    outputs.files(
        "bin/protoc-gen-go",
        "bin/protoc-gen-go-grpc",
        "bin/golangci-lint",
        "bin/mockery",
    )
    // We use go.mod for dependency version management
    // tools/tools.go tracks deps too - to avoid go mod tidy discarding them all
    args 'google.golang.org/protobuf/cmd/protoc-gen-go'
    args 'google.golang.org/grpc/cmd/protoc-gen-go-grpc'
    args 'github.com/golangci/golangci-lint/cmd/golangci-lint'
    args 'github.com/vektra/mockery/v2'
}

<<<<<<< HEAD
task makeRPCMocks(type:Exec, dependsOn: tasks.installTools) {
    inputs.files(['bin/mockery', 'go.sum'])
    outputs.dir('mocks/rpcbackendmocks')
    executable 'bin/mockery'
=======
task makeMocks(type: Mockery, dependsOn: tasks.installTools) {
    mockery 'bin/mockery'
>>>>>>> dd375426
    args '--case', 'underscore'
    mock {
        inputDir "go list -f {{.Dir}} github.com/hyperledger/firefly-signer/pkg/rpcbackend".execute().text.trim()
        includeAll true
        outputPackage 'rpcbackendmocks'
        outputDir 'mocks/rpcbackendmocks'
    }
}

<<<<<<< HEAD
task makeEngineMocks(type:Exec, dependsOn: tasks.installTools) {
    inputs.files('bin/mockery')
    outputs.dir('mocks/enginemocks')
    executable 'bin/mockery'
    args '--case', 'underscore'
    args '--dir', "internal/engine"
    args '--all'
    args '--outpkg', 'enginemocks'
    args '--output', 'mocks/enginemocks'
}

task makeStateMocks(type:Exec, dependsOn: tasks.installTools) {
    inputs.files('bin/mockery')
    outputs.dir('mocks/statemocks')
    executable 'bin/mockery'
    args '--case', 'underscore'
    args '--dir', "internal/statestore"
    args '--all'
    args '--outpkg', 'statemocks'
    args '--output', 'mocks/statemocks'
}

task makeCommonBusMocks(type:Exec, dependsOn: tasks.installTools) {
    inputs.files('bin/mockery')
    outputs.dir('mocks/commsbusmocks')
    executable 'bin/mockery'
    args '--case', 'underscore'
    args '--dir', "internal/commsbus"
    args '--all'
    args '--outpkg', 'commsbusmocks'
    args '--output', 'mocks/commsbusmocks'
}

task makeComponentMocks(type:Exec, dependsOn: tasks.installTools) {
    inputs.files('bin/mockery')
    inputs.dir('internal/components')
    outputs.dir('mocks/componentmocks')
    executable 'bin/mockery'
    args '--case', 'underscore'
    args '--dir', 'internal/components'
    args '--all'
    args '--outpkg', 'componentmocks'
    args '--output', 'mocks/componentmocks'
}

task makeStateStoreMock(type:Exec, dependsOn: tasks.installTools) {
    inputs.files('bin/mockery')
    inputs.dir('internal/statestore')
    outputs.dir('mocks/componentmocks') // colocate all the component mocks
    executable 'bin/mockery'
    args '--case', 'underscore'
    args '--dir', 'internal/statestore'
    args '--name', 'StateStore'
    args '--outpkg', 'componentmocks'
    args '--output', 'mocks/componentmocks'
}

task makeDomainStateInterfaceMock(type:Exec, dependsOn: tasks.installTools) {
    inputs.files('bin/mockery')
    inputs.dir('internal/statestore')
    outputs.dir('mocks/componentmocks') // colocate all the component mocks
    executable 'bin/mockery'
    args '--case', 'underscore'
    args '--dir', 'internal/statestore'
    args '--name', 'DomainStateInterface'
    args '--outpkg', 'componentmocks'
    args '--output', 'mocks/componentmocks'
}


task makeBlockIndexerMock(type:Exec, dependsOn: tasks.installTools) {
    inputs.files('bin/mockery')
    inputs.dir('pkg/blockindexer')
    outputs.dir('mocks/componentmocks') // colocate all the component mocks
    executable 'bin/mockery'
    args '--case', 'underscore'
    args '--dir', 'pkg/blockindexer'
    args '--name', 'BlockIndexer'
    args '--outpkg', 'componentmocks'
    args '--output', 'mocks/componentmocks'
}

task makePluginControllerMocks(type:Exec, dependsOn: tasks.installTools) {
    inputs.files('bin/mockery')
    inputs.dir('internal/plugins')
    outputs.dir('mocks/plugins') // colocate all the component mocks
    executable 'bin/mockery'
    args '--case', 'underscore'
    args '--dir', 'internal/plugins'
    args '--name', 'PluginController'
    args '--outpkg', 'componentmocks'
    args '--output', 'mocks/componentmocks'
}

task makeRPCServerMocks(type:Exec, dependsOn: tasks.installTools) {
    inputs.files('bin/mockery')
    inputs.dir('internal/rpcserver')
    outputs.dir('mocks/componentmocks') // colocate all the component mocks
    executable 'bin/mockery'
    args '--case', 'underscore'
    args '--dir', 'internal/rpcserver'
    args '--name', 'RPCServer'
    args '--outpkg', 'componentmocks'
    args '--output', 'mocks/componentmocks'
}

task makeEthClientMocks(type:Exec, dependsOn: tasks.installTools) {
    inputs.files('bin/mockery')
    inputs.dir('pkg/ethclient')
    outputs.dir('mocks/componentmocks') // colocate all the component mocks
    executable 'bin/mockery'
    args '--case', 'underscore'
    args '--dir', 'pkg/ethclient'
    args '--all'
    args '--outpkg', 'componentmocks'
    args '--output', 'mocks/componentmocks'
}

task makeMocks(dependsOn: [
    tasks.makeRPCMocks,
    tasks.makeEngineMocks,
    tasks.makeStateMocks,
    tasks.makeCommonBusMocks,
    tasks.makeComponentMocks,
    tasks.makeStateStoreMock,
    tasks.makeDomainStateInterfaceMock,
    tasks.makeBlockIndexerMock,
    tasks.makePluginControllerMocks,
    tasks.makeRPCServerMocks,
    tasks.makeEthClientMocks,
]) {}

=======
>>>>>>> dd375426
task copyTestContracts(type: Copy) {
    inputs.files(configurations.compiledContracts)
    from fileTree(configurations.compiledContracts.asPath) {
        include 'contracts/testcontracts/SimpleStorage.sol/SimpleStorage.json'
    }
    into 'componenttest/abis'

    // Flatten all paths into the destination folder
    eachFile { path = name }
    includeEmptyDirs = false
}

task copyTestbedContracts(type: Copy) {
    inputs.files(configurations.compiledContracts)
    from fileTree(configurations.compiledContracts.asPath) {
        include 'contracts/testbed_sim/SIMDomain.sol/SIMDomain.json'
        include 'contracts/testbed_sim/SIMToken.sol/SIMToken.json'
        include 'contracts/interfaces/IPaladinDomain.sol/IPaladinDomain_V0.json'
        include 'contracts/interfaces/IPaladinContract.sol/IPaladinContract_V0.json'
    }
    into 'testbed/abis'

    // Flatten all paths into the destination folder
    eachFile { path = name }
    includeEmptyDirs = false
}

<<<<<<< HEAD
task copyDomainManagerContracts(type: Copy) {
    inputs.files(configurations.compiledContracts)
    from fileTree(configurations.compiledContracts.asPath) {
        include 'contracts/interfaces/IPaladinContract.sol/IPaladinContract_V0.json'
    }
    into 'internal/domainmgr/abis'

    // Flatten all paths into the destination folder
    eachFile { path = name }
    includeEmptyDirs = false
}

task copyContracts(dependsOn:[
    copyTestContracts,
    copyTestbedContracts,
    copyDomainManagerContracts,
])

task protoc(type:Exec, dependsOn: [
        ":toolkit_go:protoc",
        tasks.makeMocks,
        tasks.copyContracts
    ]) {
    workingDir '.'
    inputs.files(fileTree("pkg/proto") { include "**/*.proto" })
    outputs.files(fileTree("pkg/proto") { include "**/*.pb.go" })
    environment 'PATH', "${projectDir}/bin" + File.pathSeparator + System.getenv('PATH')
    executable 'protoc'
    args "--go_out=${projectDir}"
    args "--go-grpc_out=${projectDir}"
    args "--proto_path=${projectDir}"
    args inputs.files
=======
task protoc(type: ProtoCompile, dependsOn: [tasks.makeMocks, tasks.copyTestContracts]) {
    protocPath "bin"
    protoPath projectDir
    protoFiles fileTree("pkg/proto") {
        include "**/*.proto"
    }
    plugins {
        go {
            out projectDir
        }
        go_grpc {
            out projectDir
        }
    }
>>>>>>> dd375426
}

task clean(type: Delete, dependsOn: ':testinfra:stopTestInfra') { delete '*.dylib', '*.so', '*.dll', 'libkata.h'
    delete fileTree("bin") {
        exclude "README.md", ".gitignore"
    }
    delete fileTree(".") {
        include "**/*.pb.go"
    }
    delete 'coverage'
    delete 'componenttest/abis'
}

task goGet(type:Exec, dependsOn:[tasks.protoc]) {
    workingDir '.'

    inputs.files('go.mod')
    inputs.files(goFiles)
    outputs.files('go.sum')

    executable 'go'
    args 'get'
}

task lint(type: Exec, dependsOn:[tasks.protoc]) {
    workingDir '.'

    inputs.files(goFiles);
    environment 'GOGC', '20'

    executable "${projectDir}/bin/golangci-lint"
    args 'run'
    args '-v'
    args '--color=always'
    args '--timeout', '5m'
}

task buildSharedLibrary(type:Exec, dependsOn:tasks.goGet) {
    workingDir '.'

    def libName;
    if (Os.isFamily(Os.FAMILY_WINDOWS)) {
        libName = "libkata.dll"
    } else if (Os.isFamily(Os.FAMILY_MAC)) {
        libName = "libkata.dylib"
    } else {
        libName = "libkata.so"
    }

    inputs.files(goFiles)
    outputs.files(libName, 'libkata.h')

    environment("CGO_ENABLED", "1")

    executable 'go'
    args 'build'
    args '-o', libName
    args '-buildmode=c-shared'
    args 'kata.go'
}

task buildTestbed(type:Exec, dependsOn: [tasks.goGet, tasks.copyContracts]) {
    workingDir '.'

    inputs.files(goFiles)
    inputs.dir("testbed")
    outputs.dir("bin")

    environment("CGO_ENABLED", "1")

    executable 'go'
    args 'build'
    args '-o', 'bin/'
    args './testbed'
}

task buildTestPluginsSharedLibraryA(type:Exec) {

    workingDir '.'

    def libName;
    if (Os.isFamily(Os.FAMILY_WINDOWS)) {
        libName = "transportA.dll"
    } else if (Os.isFamily(Os.FAMILY_MAC)) {
        libName = "transportA.so"
    } else {
        libName = "libtransportA.so"
    }

    inputs.files(fileTree("${projectDir}").matching {
        include "test/plugins/transport/A/*.go"
    })
    outputs.files([libName, 'libtransportA.h'])

    environment("CGO_ENABLED", "1")

    executable 'go'
    args 'build'
    args '-o', libName
    args '-buildmode=plugin'
    args 'test/plugins/transport/A/main.go'
}

task buildTestPluginsSharedLibraries {
    dependsOn tasks.buildTestPluginsSharedLibraryA

}

abstract class UnitTests extends Exec {
    {
        inputs.files(getProject().goFiles)
        outputs.dir('coverage')

        workingDir '.'
        executable 'go'
        args 'test'
        args './pkg/...', './internal/...'
        args '-cover'
        args '-covermode=atomic'
        args '-timeout=30s'
        args "-test.gocoverdir=${getProject().projectDir}/coverage"
    }
}


abstract class ComponentTest extends Exec {


    {
        java.text.DateFormat df = new java.text.SimpleDateFormat("yyyy-MM-dd'T'HH:mm:ss'Z'");
        df.setTimeZone(java.util.TimeZone.getTimeZone("UTC"))
        Date startTime = new Date();

        inputs.files(getProject().goFiles)
        inputs.files(getProject().fileTree("testbed") {
            include "**/*.json"
        })

        outputs.dir('coverage')

        workingDir '.'
        executable 'go'
        args 'test'
        args './componenttest', './testbed'
        args '-cover'
        args "-coverpkg=github.com/kaleido-io/paladin/..."
        args '-covermode=atomic'
        args '-timeout=120s'
        args "-test.gocoverdir=${getProject().projectDir}/coverage"

        ignoreExitValue true

        doLast {
            def ExecResult execResult = getExecutionResult().get();
            def composeLogs = getProject().findProperty('composeLogs');
            if (execResult.getExitValue() != 0) {
                if (composeLogs == "true") {
                    println "COMPONENT TEST FAILED - OUTPUTTING LOGS"
                    println "docker logs --since ${df.format(startTime)} paladin-test-db".execute().waitForProcessOutput(System.err,System.err)
                    println "docker logs --since ${df.format(startTime)} paladin-test-besu".execute().waitForProcessOutput(System.err,System.err)
                }
                execResult.assertNormalExitValue();
            }
        }
    }
}

task setupCoverage(dependsOn: [tasks.protoc]) {
    inputs.files(goFiles)
    outputs.dir('coverage')
    doLast {
        delete fileTree (project.mkdir('coverage')) {
            include "coverage.txt"
            include "covcounters.*"
            include "covmeta.*"
        }
    }
}

task unitTestSQLite(type: UnitTests, dependsOn: [tasks.setupCoverage, tasks.goGet]) {
}

task unitTestPostgres(type: UnitTests, dependsOn: [tasks.setupCoverage, tasks.goGet, ':testinfra:startTestInfra']) {
    args '-tags', "testdbpostgres"
}

task componentTestSQLite(type: ComponentTest, dependsOn: [
    ':testinfra:startTestInfra',
    tasks.setupCoverage,
    tasks.goGet,
    tasks.copyContracts,
    ]) {
}


task buildCoverageTxt(type: Exec, dependsOn: [
        tasks.protoc,
        tasks.unitTestSQLite,
        tasks.unitTestPostgres,
        tasks.componentTestSQLite,
        // tasks.componentTestPostgres
    ]) {
    inputs.files(fileTree(project.mkdir('coverage')) {
        include "covcounters.*"
        include "covmeta.*"
    })
    outputs.files('coverage/coverage_unfiltered.txt')
    executable 'go'
    args 'tool', 'covdata', 'textfmt'
    args '-i', "${projectDir}/coverage"
    args '-o', "${projectDir}/coverage/coverage_unfiltered.txt"

}

task aggregateCoverage(type: Copy, dependsOn: tasks.buildCoverageTxt) {
    from 'coverage/coverage_unfiltered.txt'
    into 'coverage'
    outputs.files('coverage/coverage.txt')
    eachFile { fcd ->
        fcd.setRelativePath(fcd.relativePath.replaceLastName('coverage.txt'))
    }
    filter(LineContains, negate: true, contains: getProject().ext.coverageExcludedPackages, matchAny: true) 
}

task checkCoverage(dependsOn: [tasks.aggregateCoverage]) {
    inputs.files('coverage/coverage.txt')

    doLast {
        def coverageOutput = ("go tool cover -func=${projectDir}/coverage/coverage.txt").execute().text
        def totalCoverage = coverageOutput.readLines().find { it.contains('total:') }?.split()?.last()?.replace('%', '')
        println "Coverage is ${totalCoverage}%"
        if (totalCoverage && totalCoverage.toFloat() < targetCoverage) {
            throw new GradleException("ERROR: Coverage is below ${targetCoverage}% (current coverage: ${totalCoverage}%)")
        } else if ( totalCoverage.toFloat() - targetCoverage > maxCoverageBarGap) {
            throw new GradleException("ERROR: The target coverage ${targetCoverage}% is below the current coverage: ${totalCoverage}% for more than ${maxCoverageBarGap}%, please update the targetCoverage value in ./kata/build.gradle file")
        } else {
            println "Coverage is above ${targetCoverage}%, current coverage: ${totalCoverage}%"
        }
    }
}

task test() {
    finalizedBy [
        tasks.checkCoverage,
    ]
}

task testcov(type: Exec, dependsOn: [tasks.test, tasks.aggregateCoverage]) {
    inputs.files('coverage/coverage.txt')
    workingDir '.'
    executable 'go'
    args 'tool'
    args 'cover'
    args '-html=coverage/coverage.txt'
}

task build {
    dependsOn tasks.buildTestbed
    dependsOn tasks.lint
    dependsOn tasks.test
    dependsOn tasks.aggregateCoverage
    dependsOn tasks.checkCoverage
}

configurations {
    libkata
    protocFiles {
        canBeConsumed = true
        canBeResolved = false
    }
}

tasks.register('zipProtocFiles', Zip) {  
    from fileTree("pkg") {
        include "**/*.proto"
    }
    eachFile { fcd ->
        fcd.setRelativePath(fcd.relativePath.prepend("pkg"))
    }
    archiveFileName = "proto.zip"
    destinationDirectory = file("$projectDir")
    includeEmptyDirs = false
    dependsOn('protoc')
}

artifacts {
    protocFiles(zipProtocFiles)
}

dependencies {
    libkata files(buildSharedLibrary)
}<|MERGE_RESOLUTION|>--- conflicted
+++ resolved
@@ -24,7 +24,7 @@
         include "mocks/**/*.go"
     }
 
-    targetCoverage = 94
+    targetCoverage = 84.8
     maxCoverageBarGap = 1
     coverageExcludedPackages = [
         'github.com/kaleido-io/paladin/kata/pkg/proto',
@@ -69,15 +69,8 @@
     args 'github.com/vektra/mockery/v2'
 }
 
-<<<<<<< HEAD
-task makeRPCMocks(type:Exec, dependsOn: tasks.installTools) {
-    inputs.files(['bin/mockery', 'go.sum'])
-    outputs.dir('mocks/rpcbackendmocks')
-    executable 'bin/mockery'
-=======
 task makeMocks(type: Mockery, dependsOn: tasks.installTools) {
     mockery 'bin/mockery'
->>>>>>> dd375426
     args '--case', 'underscore'
     mock {
         inputDir "go list -f {{.Dir}} github.com/hyperledger/firefly-signer/pkg/rpcbackend".execute().text.trim()
@@ -85,143 +78,63 @@
         outputPackage 'rpcbackendmocks'
         outputDir 'mocks/rpcbackendmocks'
     }
-}
-
-<<<<<<< HEAD
-task makeEngineMocks(type:Exec, dependsOn: tasks.installTools) {
-    inputs.files('bin/mockery')
-    outputs.dir('mocks/enginemocks')
-    executable 'bin/mockery'
-    args '--case', 'underscore'
-    args '--dir', "internal/engine"
-    args '--all'
-    args '--outpkg', 'enginemocks'
-    args '--output', 'mocks/enginemocks'
-}
-
-task makeStateMocks(type:Exec, dependsOn: tasks.installTools) {
-    inputs.files('bin/mockery')
-    outputs.dir('mocks/statemocks')
-    executable 'bin/mockery'
-    args '--case', 'underscore'
-    args '--dir', "internal/statestore"
-    args '--all'
-    args '--outpkg', 'statemocks'
-    args '--output', 'mocks/statemocks'
-}
-
-task makeCommonBusMocks(type:Exec, dependsOn: tasks.installTools) {
-    inputs.files('bin/mockery')
-    outputs.dir('mocks/commsbusmocks')
-    executable 'bin/mockery'
-    args '--case', 'underscore'
-    args '--dir', "internal/commsbus"
-    args '--all'
-    args '--outpkg', 'commsbusmocks'
-    args '--output', 'mocks/commsbusmocks'
-}
-
-task makeComponentMocks(type:Exec, dependsOn: tasks.installTools) {
-    inputs.files('bin/mockery')
-    inputs.dir('internal/components')
-    outputs.dir('mocks/componentmocks')
-    executable 'bin/mockery'
-    args '--case', 'underscore'
-    args '--dir', 'internal/components'
-    args '--all'
-    args '--outpkg', 'componentmocks'
-    args '--output', 'mocks/componentmocks'
-}
-
-task makeStateStoreMock(type:Exec, dependsOn: tasks.installTools) {
-    inputs.files('bin/mockery')
-    inputs.dir('internal/statestore')
-    outputs.dir('mocks/componentmocks') // colocate all the component mocks
-    executable 'bin/mockery'
-    args '--case', 'underscore'
-    args '--dir', 'internal/statestore'
-    args '--name', 'StateStore'
-    args '--outpkg', 'componentmocks'
-    args '--output', 'mocks/componentmocks'
-}
-
-task makeDomainStateInterfaceMock(type:Exec, dependsOn: tasks.installTools) {
-    inputs.files('bin/mockery')
-    inputs.dir('internal/statestore')
-    outputs.dir('mocks/componentmocks') // colocate all the component mocks
-    executable 'bin/mockery'
-    args '--case', 'underscore'
-    args '--dir', 'internal/statestore'
-    args '--name', 'DomainStateInterface'
-    args '--outpkg', 'componentmocks'
-    args '--output', 'mocks/componentmocks'
-}
-
-
-task makeBlockIndexerMock(type:Exec, dependsOn: tasks.installTools) {
-    inputs.files('bin/mockery')
-    inputs.dir('pkg/blockindexer')
-    outputs.dir('mocks/componentmocks') // colocate all the component mocks
-    executable 'bin/mockery'
-    args '--case', 'underscore'
-    args '--dir', 'pkg/blockindexer'
-    args '--name', 'BlockIndexer'
-    args '--outpkg', 'componentmocks'
-    args '--output', 'mocks/componentmocks'
-}
-
-task makePluginControllerMocks(type:Exec, dependsOn: tasks.installTools) {
-    inputs.files('bin/mockery')
-    inputs.dir('internal/plugins')
-    outputs.dir('mocks/plugins') // colocate all the component mocks
-    executable 'bin/mockery'
-    args '--case', 'underscore'
-    args '--dir', 'internal/plugins'
-    args '--name', 'PluginController'
-    args '--outpkg', 'componentmocks'
-    args '--output', 'mocks/componentmocks'
-}
-
-task makeRPCServerMocks(type:Exec, dependsOn: tasks.installTools) {
-    inputs.files('bin/mockery')
-    inputs.dir('internal/rpcserver')
-    outputs.dir('mocks/componentmocks') // colocate all the component mocks
-    executable 'bin/mockery'
-    args '--case', 'underscore'
-    args '--dir', 'internal/rpcserver'
-    args '--name', 'RPCServer'
-    args '--outpkg', 'componentmocks'
-    args '--output', 'mocks/componentmocks'
-}
-
-task makeEthClientMocks(type:Exec, dependsOn: tasks.installTools) {
-    inputs.files('bin/mockery')
-    inputs.dir('pkg/ethclient')
-    outputs.dir('mocks/componentmocks') // colocate all the component mocks
-    executable 'bin/mockery'
-    args '--case', 'underscore'
-    args '--dir', 'pkg/ethclient'
-    args '--all'
-    args '--outpkg', 'componentmocks'
-    args '--output', 'mocks/componentmocks'
-}
-
-task makeMocks(dependsOn: [
-    tasks.makeRPCMocks,
-    tasks.makeEngineMocks,
-    tasks.makeStateMocks,
-    tasks.makeCommonBusMocks,
-    tasks.makeComponentMocks,
-    tasks.makeStateStoreMock,
-    tasks.makeDomainStateInterfaceMock,
-    tasks.makeBlockIndexerMock,
-    tasks.makePluginControllerMocks,
-    tasks.makeRPCServerMocks,
-    tasks.makeEthClientMocks,
-]) {}
-
-=======
->>>>>>> dd375426
+    mock {
+        inputDir "internal/engine"
+        includeAll true
+        outputPackage 'componentmocks'
+        outputDir 'mocks/componentmocks'
+    }
+    mock {
+        inputDir "internal/statestore"
+        name "StateStore"
+        outputPackage 'componentmocks'
+        outputDir 'mocks/componentmocks'
+    }
+
+    mock {
+        inputDir "internal/statestore"
+        name "DomainStateInterface"
+        outputPackage 'componentmocks'
+        outputDir 'mocks/componentmocks'
+    }
+    mock {
+        inputDir "internal/commsbus"
+        includeAll true
+        outputPackage 'commsbusmocks'
+        outputDir 'mocks/commsbusmocks'
+    }
+    mock {
+        inputDir "internal/components"
+        includeAll true
+        outputPackage 'componentmocks'
+        outputDir 'mocks/componentmocks'
+    }
+    mock {
+        inputDir "pkg/blockindexer"
+        name "BlockIndexer"
+        outputPackage 'componentmocks'
+        outputDir 'mocks/componentmocks'
+    }
+    mock {
+        inputDir "internal/plugins"
+        name "PluginController"
+        outputPackage 'componentmocks'
+        outputDir 'mocks/componentmocks'
+    }
+    mock {
+        inputDir "internal/rpcserver"
+        name "RPCServer"
+        outputPackage 'componentmocks'
+        outputDir 'mocks/componentmocks'
+    }
+    mock {
+        inputDir "pkg/ethclient"
+        includeAll true
+        outputPackage 'componentmocks'
+        outputDir 'mocks/componentmocks'
+    }
+}
+
 task copyTestContracts(type: Copy) {
     inputs.files(configurations.compiledContracts)
     from fileTree(configurations.compiledContracts.asPath) {
@@ -249,7 +162,6 @@
     includeEmptyDirs = false
 }
 
-<<<<<<< HEAD
 task copyDomainManagerContracts(type: Copy) {
     inputs.files(configurations.compiledContracts)
     from fileTree(configurations.compiledContracts.asPath) {
@@ -265,25 +177,14 @@
 task copyContracts(dependsOn:[
     copyTestContracts,
     copyTestbedContracts,
-    copyDomainManagerContracts,
+    // copyDomainManagerContracts,
 ])
 
-task protoc(type:Exec, dependsOn: [
-        ":toolkit_go:protoc",
-        tasks.makeMocks,
-        tasks.copyContracts
+task protoc(type: ProtoCompile, dependsOn: [
+    ":toolkit_go:test",
+    tasks.makeMocks, 
+    tasks.copyTestContracts
     ]) {
-    workingDir '.'
-    inputs.files(fileTree("pkg/proto") { include "**/*.proto" })
-    outputs.files(fileTree("pkg/proto") { include "**/*.pb.go" })
-    environment 'PATH', "${projectDir}/bin" + File.pathSeparator + System.getenv('PATH')
-    executable 'protoc'
-    args "--go_out=${projectDir}"
-    args "--go-grpc_out=${projectDir}"
-    args "--proto_path=${projectDir}"
-    args inputs.files
-=======
-task protoc(type: ProtoCompile, dependsOn: [tasks.makeMocks, tasks.copyTestContracts]) {
     protocPath "bin"
     protoPath projectDir
     protoFiles fileTree("pkg/proto") {
@@ -297,7 +198,6 @@
             out projectDir
         }
     }
->>>>>>> dd375426
 }
 
 task clean(type: Delete, dependsOn: ':testinfra:stopTestInfra') { delete '*.dylib', '*.so', '*.dll', 'libkata.h'
@@ -497,7 +397,7 @@
         tasks.protoc,
         tasks.unitTestSQLite,
         tasks.unitTestPostgres,
-        tasks.componentTestSQLite,
+        // tasks.componentTestSQLite,
         // tasks.componentTestPostgres
     ]) {
     inputs.files(fileTree(project.mkdir('coverage')) {
