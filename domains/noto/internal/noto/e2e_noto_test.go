--- conflicted
+++ resolved
@@ -92,23 +92,8 @@
 
 func newTestbed(t *testing.T, domains map[string]*testbed.TestbedDomain) (context.CancelFunc, testbed.Testbed, rpcbackend.Backend) {
 	tb := testbed.NewTestBed()
-<<<<<<< HEAD
-	plugin := plugintk.NewDomain(func(callbacks plugintk.DomainCallbacks) plugintk.DomainAPI {
-		domain = &Noto{Callbacks: callbacks}
-		return domain
-	})
-	url, done, err := tb.StartForTest("../../testbed.config.yaml", map[string]*testbed.TestbedDomain{
-		domainName: {
-			Config:         mapConfig(t, config),
-			Plugin:         plugin,
-			FactoryAddress: tktypes.MustEthAddress(config.FactoryAddress),
-		},
-	})
-	require.NoError(t, err)
-=======
 	url, done, err := tb.StartForTest("../../testbed.config.yaml", domains)
 	assert.NoError(t, err)
->>>>>>> 25997cad
 	rpc := rpcbackend.NewRPCClient(resty.New().SetBaseURL(url))
 	return done, tb, rpc
 }
