/*
 * Copyright © 2024 Kaleido, Inc.
 *
 * Licensed under the Apache License, Version 2.0 (the "License"); you may not use this file except in compliance with
 * the License. You may obtain a copy of the License at
 *
 * http://www.apache.org/licenses/LICENSE-2.0
 *
 * Unless required by applicable law or agreed to in writing, software distributed under the License is distributed on
 * an "AS IS" BASIS, WITHOUT WARRANTIES OR CONDITIONS OF ANY KIND, either express or implied. See the License for the
 * specific language governing permissions and limitations under the License.
 *
 * SPDX-License-Identifier: Apache-2.0
 */

package io.kaleido.paladin.pente.domain;

import java.io.IOException;
import java.util.Arrays;
import java.util.HashMap;
import java.util.LinkedHashMap;
import java.util.List;
import java.util.Map;

import static org.junit.jupiter.api.Assertions.assertEquals;
import static org.junit.jupiter.api.Assertions.assertFalse;
import static org.junit.jupiter.api.Assertions.assertThrows;
import static org.junit.jupiter.api.Assertions.assertTrue;
import static org.junit.jupiter.api.Assertions.fail;
import org.junit.jupiter.api.Test;

import com.fasterxml.jackson.annotation.JsonIgnoreProperties;
import com.fasterxml.jackson.annotation.JsonProperty;
import com.fasterxml.jackson.databind.ObjectMapper;

import io.kaleido.paladin.testbed.Testbed;
import io.kaleido.paladin.toolkit.Algorithms;
import io.kaleido.paladin.toolkit.JsonABI;
import io.kaleido.paladin.toolkit.JsonHex;
import io.kaleido.paladin.toolkit.ResourceLoader;
import io.kaleido.paladin.toolkit.Verifiers;

public class PenteDomainTests {

        private final Testbed.Setup testbedSetup = new Testbed.Setup(
                        "../../core/go/db/migrations/sqlite",
                        "build/testbed.java-pente.log",
                        5000);

        JsonHex.Address deployFactory() throws Exception {
                try (Testbed deployBed = new Testbed(testbedSetup)) {
                        String factoryBytecode = ResourceLoader.jsonResourceEntryText(
                                        this.getClass().getClassLoader(),
                                        "contracts/domains/pente/PenteFactory.sol/PenteFactory.json",
                                        "bytecode");
                        JsonABI factoryABI = JsonABI.fromJSONResourceEntry(
                                        this.getClass().getClassLoader(),
                                        "contracts/domains/pente/PenteFactory.sol/PenteFactory.json",
                                        "abi");
                        String contractAddr = deployBed.getRpcClient().request("testbed_deployBytecode",
                                        "deployer",
                                        factoryABI,
                                        factoryBytecode,
                                        new HashMap<String, String>());
                        return new JsonHex.Address(contractAddr);
                }
        }
<<<<<<< HEAD
    }

    static final JsonABI simpleStorageABI = new JsonABI(Arrays.asList(
            JsonABI.newFunction(
                    "deploy",
                    JsonABI.newParameters(
                            JsonABI.newTuple("group", "Group", JsonABI.newParameters(
                                    JsonABI.newParameter("salt", "bytes32"),
                                    JsonABI.newParameter("members", "string[]")
                            )),
                            JsonABI.newParameter("bytecode", "bytes"),
                            JsonABI.newTuple("inputs", "", JsonABI.newParameters(
                                    JsonABI.newParameter("x", "uint256")
                            ))
                    ),
                    JsonABI.newParameters()
            ),
            JsonABI.newFunction(
                    "set",
                    JsonABI.newParameters(
                            JsonABI.newTuple("group", "Group", JsonABI.newParameters(
                                    JsonABI.newParameter("salt", "bytes32"),
                                    JsonABI.newParameter("members", "string[]")
                            )),
                            JsonABI.newParameter("to", "address"),
                            JsonABI.newTuple("inputs", "", JsonABI.newParameters(
                                    JsonABI.newParameter("x", "uint256")
                            ))
                    ),
                    JsonABI.newParameters()
            )
    ));

    @JsonIgnoreProperties(ignoreUnknown = true)
    static final record SimpleStorageConstructorJSON(
            @JsonProperty
            String x
    ) {
    }

    static final JsonABI simpleStorageLinkedABI = new JsonABI(List.of(
            JsonABI.newFunction(
                    "deploy",
                    JsonABI.newParameters(
                            JsonABI.newTuple("group", "Group", JsonABI.newParameters(
                                    JsonABI.newParameter("salt", "bytes32"),
                                    JsonABI.newParameter("members", "string[]")
                            )),
                            JsonABI.newParameter("bytecode", "bytes"),
                            JsonABI.newTuple("inputs", "", JsonABI.newParameters(
                                    JsonABI.newParameter("linked", "address")
                            ))
                    ),
                    JsonABI.newParameters()
            )
    ));

    static final JsonABI timestampTestABI = new JsonABI(List.of(
            JsonABI.newFunction(
                    "deploy",
                    JsonABI.newParameters(
                            JsonABI.newTuple("group", "Group", JsonABI.newParameters(
                                    JsonABI.newParameter("salt", "bytes32"),
                                    JsonABI.newParameter("members", "string[]")
                            )),
                            JsonABI.newParameter("bytecode", "bytes"),
                            JsonABI.newTuple("inputs", "", JsonABI.newParameters())
                    ),
                    JsonABI.newParameters()
            )
    ));

    Testbed.TransactionResult getTransactionInfo(LinkedHashMap<String, Object> res) {
        return new ObjectMapper().convertValue(res, Testbed.TransactionResult.class);
    }

    @Test
    void testSimpleStorage() throws Exception {
        JsonHex.Address address = deployFactory();
        JsonHex.Bytes32 groupSalt = JsonHex.randomBytes32();
        try (Testbed testbed = new Testbed(testbedSetup, new Testbed.ConfigDomain(
                "pente", address, new Testbed.ConfigPlugin("jar", "", PenteDomainFactory.class.getName()), new HashMap<>()
        ))) {
            PenteConfiguration.GroupTupleJSON groupInfo = new PenteConfiguration.GroupTupleJSON(
                    groupSalt,
                    new String[]{"member1", "member2"}
            );

            // Create the privacy group
            String contractAddr = testbed.getRpcClient().request("testbed_deploy",
                    "pente", "member1",
                    new PenteConfiguration.PrivacyGroupConstructorParamsJSON(
                            groupInfo,
                            "shanghai",
                            PenteConfiguration.ENDORSEMENT_TYPE__GROUP_SCOPED_IDENTITIES,
                            false
                    ));
            assertFalse(contractAddr.isBlank());

            // Deploy Simple Storage to the privacy group
            String simpleStorageBytecode = ResourceLoader.jsonResourceEntryText(
                    this.getClass().getClassLoader(),
                    "contracts/testcontracts/SimpleStorage.sol/SimpleStorage.json",
                    "bytecode"
            );
            Map<String, Object> deployValues = new HashMap<>() {{
                put("group", groupInfo);
                put("bytecode", simpleStorageBytecode);
                put("inputs", new HashMap<>() {{
                    put("x", "1122334455");
                }});
            }};
            var mapper = new ObjectMapper();
            var tx = getTransactionInfo(
                    testbed.getRpcClient().request("testbed_invoke",
                            new Testbed.TransactionInput(
                                    "private",
                                    "",
                                    "simpleStorageDeployer",
                                    JsonHex.addressFrom(contractAddr),
                                    deployValues,
                                    simpleStorageABI,
                                    "deploy"
                            ), true));
            var domainReceipt = mapper.convertValue(tx.domainReceipt(), PenteEVMTransaction.JSONReceipt.class);
            var expectedContractAddress = domainReceipt.receipt().contractAddress();

            // Invoke set on Simple Storage
            Map<String, Object> setValues = new HashMap<>() {{
                put("group", groupInfo);
                put("to", expectedContractAddress.toString());
                put("inputs", new HashMap<>() {{
                    put("x", "2233445566");
                }});
            }};
            testbed.getRpcClient().request("testbed_invoke",
                    new Testbed.TransactionInput(
                            "private",
                            "",
                            "simpleStorageDeployer",
                            JsonHex.addressFrom(contractAddr),
                            setValues,
                            simpleStorageABI,
                            "set"
                    ), true);

            // Set again
            setValues = new HashMap<>() {{
                put("group", groupInfo);
                put("to", expectedContractAddress.toString());
                put("inputs", new HashMap<>() {{
                    put("x", "12345");
                }});
            }};
            testbed.getRpcClient().request("testbed_invoke",
                    new Testbed.TransactionInput(
                            "private",
                            "",
                            "simpleStorageDeployer",
                            JsonHex.addressFrom(contractAddr),
                            setValues,
                            simpleStorageABI,
                            "set"
                    ), true);

            // Set with an invalid input (should revert)
            var ex = assertThrows(IOException.class, () -> {
                testbed.getRpcClient().request("testbed_invoke",
                        new Testbed.TransactionInput(
                                "private",
                                "",
                                "simpleStorageDeployer",
                                JsonHex.addressFrom(contractAddr),
                                new HashMap<>() {{
                                        put("group", groupInfo);
                                        put("to", expectedContractAddress.toString());
                                        put("inputs", new HashMap<>() {{
                                                put("x", "-1");
                                        }});
                                }},
                                simpleStorageABI,
                                "set"
                        ), true);
            });
            assertEquals("assemble result was REVERT", ex.getMessage());
        }
    }

    @Test
    void testSimpleStorageLinked() throws Exception {
        JsonHex.Address address = deployFactory();
        JsonHex.Bytes32 groupSalt = JsonHex.randomBytes32();
        try (Testbed testbed = new Testbed(testbedSetup, new Testbed.ConfigDomain(
                "pente", address, new Testbed.ConfigPlugin("jar", "", PenteDomainFactory.class.getName()), new HashMap<>()
        ))) {
            PenteConfiguration.GroupTupleJSON groupInfo = new PenteConfiguration.GroupTupleJSON(
                    groupSalt,
                    new String[]{"member1", "member2"}
            );

            // Deploy SimpleStorage to the base ledger
            String ssBytecode = ResourceLoader.jsonResourceEntryText(
                    this.getClass().getClassLoader(),
                    "contracts/testcontracts/SimpleStorage.sol/SimpleStorage.json",
                    "bytecode"
            );
            JsonABI ssABI = JsonABI.fromJSONResourceEntry(
                    this.getClass().getClassLoader(),
                    "contracts/testcontracts/SimpleStorage.sol/SimpleStorage.json",
                    "abi"
            );
            String ssAddr = testbed.getRpcClient().request("testbed_deployBytecode",
                    "simpleStorageDeployer",
                    ssABI,
                    ssBytecode,
                    new SimpleStorageConstructorJSON("1"));
            assertFalse(ssAddr.isBlank());

            // Create the privacy group
            String penteAddr = testbed.getRpcClient().request("testbed_deploy",
                    "pente", "member1",
                    new PenteConfiguration.PrivacyGroupConstructorParamsJSON(
                            groupInfo,
                            "shanghai",
                            PenteConfiguration.ENDORSEMENT_TYPE__GROUP_SCOPED_IDENTITIES,
                            true
                    ));
            assertFalse(penteAddr.isBlank());

            // Deploy SimpleStorageLinked to the privacy group
            String ssLinkedBytecode = ResourceLoader.jsonResourceEntryText(
                    this.getClass().getClassLoader(),
                    "contracts/testcontracts/SimpleStorageLinked.sol/SimpleStorageLinked.json",
                    "bytecode"
            );
            var mapper = new ObjectMapper();
            var tx = getTransactionInfo(
                    testbed.getRpcClient().request("testbed_invoke",
                            new Testbed.TransactionInput(
                                    "private",
                                    "",
                                    "simpleStorageDeployer",
                                    JsonHex.addressFrom(penteAddr),
                                    new HashMap<>() {{
=======

        static final JsonABI simpleStorageABI = new JsonABI(Arrays.asList(
                        JsonABI.newFunction(
                                        "deploy",
                                        JsonABI.newParameters(
                                                        JsonABI.newTuple("group", "Group", JsonABI.newParameters(
                                                                        JsonABI.newParameter("salt", "bytes32"),
                                                                        JsonABI.newParameter("members", "string[]"))),
                                                        JsonABI.newParameter("bytecode", "bytes"),
                                                        JsonABI.newTuple("inputs", "", JsonABI.newParameters(
                                                                        JsonABI.newParameter("x", "uint256")))),
                                        JsonABI.newParameters()),
                        JsonABI.newFunction(
                                        "set",
                                        JsonABI.newParameters(
                                                        JsonABI.newTuple("group", "Group", JsonABI.newParameters(
                                                                        JsonABI.newParameter("salt", "bytes32"),
                                                                        JsonABI.newParameter("members", "string[]"))),
                                                        JsonABI.newParameter("to", "address"),
                                                        JsonABI.newTuple("inputs", "", JsonABI.newParameters(
                                                                        JsonABI.newParameter("x", "uint256")))),
                                        JsonABI.newParameters())));

        @JsonIgnoreProperties(ignoreUnknown = true)
        static final record SimpleStorageConstructorJSON(
                        @JsonProperty String x) {
        }

        static final JsonABI simpleStorageLinkedABI = new JsonABI(List.of(
                        JsonABI.newFunction(
                                        "deploy",
                                        JsonABI.newParameters(
                                                        JsonABI.newTuple("group", "Group", JsonABI.newParameters(
                                                                        JsonABI.newParameter("salt", "bytes32"),
                                                                        JsonABI.newParameter("members", "string[]"))),
                                                        JsonABI.newParameter("bytecode", "bytes"),
                                                        JsonABI.newTuple("inputs", "", JsonABI.newParameters(
                                                                        JsonABI.newParameter("linked", "address")))),
                                        JsonABI.newParameters())));

        static final JsonABI timestampTestABI = new JsonABI(List.of(
                        JsonABI.newFunction(
                                        "deploy",
                                        JsonABI.newParameters(
                                                        JsonABI.newTuple("group", "Group", JsonABI.newParameters(
                                                                        JsonABI.newParameter("salt", "bytes32"),
                                                                        JsonABI.newParameter("members", "string[]"))),
                                                        JsonABI.newParameter("bytecode", "bytes"),
                                                        JsonABI.newTuple("inputs", "", JsonABI.newParameters())),
                                        JsonABI.newParameters())));

        Testbed.TransactionResult getTransactionInfo(LinkedHashMap<String, Object> res) {
                return new ObjectMapper().convertValue(res, Testbed.TransactionResult.class);
        }

        LinkedHashMap waitForReceipt(Testbed testbed, String txID, int waitMs)
                        throws InterruptedException, IOException {
                final int waitIncrement = 100;
                for (int i = 0; i < waitMs; i += waitIncrement) {
                        var approveReceipt = testbed.getRpcClient().request("ptx_getTransactionReceipt", txID);
                        if (approveReceipt != null) {
                                return new ObjectMapper().convertValue(approveReceipt, LinkedHashMap.class);
                        }
                        Thread.sleep(waitIncrement);
                }
                fail("Receipt not found");
                return null;
        }

        @Test
        void testSimpleStorage() throws Exception {
                JsonHex.Address address = deployFactory();
                JsonHex.Bytes32 groupSalt = JsonHex.randomBytes32();
                try (Testbed testbed = new Testbed(testbedSetup, new Testbed.ConfigDomain(
                                "pente", address,
                                new Testbed.ConfigPlugin("jar", "", PenteDomainFactory.class.getName()),
                                new HashMap<>()))) {
                        PenteConfiguration.GroupTupleJSON groupInfo = new PenteConfiguration.GroupTupleJSON(
                                        groupSalt,
                                        new String[] { "member1", "member2" });

                        // Create the privacy group
                        String contractAddr = testbed.getRpcClient().request("testbed_deploy",
                                        "pente", "member1",
                                        new PenteConfiguration.PrivacyGroupConstructorParamsJSON(
                                                        groupInfo,
                                                        "shanghai",
                                                        PenteConfiguration.ENDORSEMENT_TYPE__GROUP_SCOPED_IDENTITIES,
                                                        false));
                        assertFalse(contractAddr.isBlank());

                        // Deploy Simple Storage to the privacy group
                        String simpleStorageBytecode = ResourceLoader.jsonResourceEntryText(
                                        this.getClass().getClassLoader(),
                                        "contracts/testcontracts/SimpleStorage.sol/SimpleStorage.json",
                                        "bytecode");
                        Map<String, Object> deployValues = new HashMap<>() {
                                {
                                        put("group", groupInfo);
                                        put("bytecode", simpleStorageBytecode);
                                        put("inputs", new HashMap<>() {
                                                {
                                                        put("x", "1122334455");
                                                }
                                        });
                                }
                        };
                        var mapper = new ObjectMapper();
                        var tx = getTransactionInfo(
                                        testbed.getRpcClient().request("testbed_invoke",
                                                        new Testbed.TransactionInput(
                                                                        "private",
                                                                        "",
                                                                        "simpleStorageDeployer",
                                                                        JsonHex.addressFrom(contractAddr),
                                                                        deployValues,
                                                                        simpleStorageABI,
                                                                        "deploy"),
                                                        true));
                        var domainReceipt = mapper.convertValue(tx.domainReceipt(),
                                        PenteEVMTransaction.JSONReceipt.class);
                        var expectedContractAddress = domainReceipt.receipt().contractAddress();

                        // Invoke set on Simple Storage
                        Map<String, Object> setValues = new HashMap<>() {
                                {
                                        put("group", groupInfo);
                                        put("to", expectedContractAddress.toString());
                                        put("inputs", new HashMap<>() {
                                                {
                                                        put("x", "2233445566");
                                                }
                                        });
                                }
                        };
                        testbed.getRpcClient().request("testbed_invoke",
                                        new Testbed.TransactionInput(
                                                        "private",
                                                        "",
                                                        "simpleStorageDeployer",
                                                        JsonHex.addressFrom(contractAddr),
                                                        setValues,
                                                        simpleStorageABI,
                                                        "set"),
                                        true);

                        // Set again
                        setValues = new HashMap<>() {
                                {
>>>>>>> 35c5f1c5
                                        put("group", groupInfo);
                                        put("to", expectedContractAddress.toString());
                                        put("inputs", new HashMap<>() {
                                                {
                                                        put("x", "12345");
                                                }
                                        });
                                }
                        };
                        testbed.getRpcClient().request("testbed_invoke",
                                        new Testbed.TransactionInput(
                                                        "private",
                                                        "",
                                                        "simpleStorageDeployer",
                                                        JsonHex.addressFrom(contractAddr),
                                                        setValues,
                                                        simpleStorageABI,
                                                        "set"),
                                        true);

                        // Set with an invalid input (should revert)
                        var ex = assertThrows(IOException.class, () -> {
                                testbed.getRpcClient().request("testbed_invoke",
                                                new Testbed.TransactionInput(
                                                                "private",
                                                                "",
                                                                "simpleStorageDeployer",
                                                                JsonHex.addressFrom(contractAddr),
                                                                new HashMap<>() {
                                                                        {
                                                                                put("group", groupInfo);
                                                                                put("to", expectedContractAddress
                                                                                                .toString());
                                                                                put("inputs", new HashMap<>() {
                                                                                        {
                                                                                                put("x", "-1");
                                                                                        }
                                                                                });
                                                                        }
                                                                },
                                                                simpleStorageABI,
                                                                "set"),
                                                true);
                        });
                        assertTrue(ex.getMessage().matches("^assemble result was REVERT.*"));
                }
        }

        @Test
        void testSimpleStorageApproval() throws Exception {
                JsonHex.Address address = deployFactory();
                JsonHex.Bytes32 groupSalt = JsonHex.randomBytes32();
                try (Testbed testbed = new Testbed(testbedSetup, new Testbed.ConfigDomain(
                                "pente", address,
                                new Testbed.ConfigPlugin("jar", "", PenteDomainFactory.class.getName()),
                                new HashMap<>()))) {
                        var mapper = new ObjectMapper();
                        PenteConfiguration.GroupTupleJSON groupInfo = new PenteConfiguration.GroupTupleJSON(
                                        groupSalt,
                                        new String[] { "member1", "member2" });

                        // Create the privacy group
                        String contractAddr = testbed.getRpcClient().request("testbed_deploy",
                                        "pente", "member1",
                                        new PenteConfiguration.PrivacyGroupConstructorParamsJSON(
                                                        groupInfo,
                                                        "shanghai",
                                                        PenteConfiguration.ENDORSEMENT_TYPE__GROUP_SCOPED_IDENTITIES,
                                                        false));
                        assertFalse(contractAddr.isBlank());

                        // Deploy Simple Storage to the privacy group
                        String simpleStorageBytecode = ResourceLoader.jsonResourceEntryText(
                                        this.getClass().getClassLoader(),
                                        "contracts/testcontracts/SimpleStorage.sol/SimpleStorage.json",
                                        "bytecode");
                        Map<String, Object> deployValues = new HashMap<>() {
                                {
                                        put("group", groupInfo);
                                        put("bytecode", simpleStorageBytecode);
                                        put("inputs", new HashMap<>() {
                                                {
                                                        put("x", "1122334455");
                                                }
                                        });
                                }
                        };
                        var tx = getTransactionInfo(
                                        testbed.getRpcClient().request("testbed_invoke",
                                                        new Testbed.TransactionInput(
                                                                        "private",
                                                                        "",
                                                                        "simpleStorageDeployer",
                                                                        JsonHex.addressFrom(contractAddr),
                                                                        deployValues,
                                                                        simpleStorageABI,
                                                                        "deploy"),
                                                        true));
                        var domainReceipt = mapper.convertValue(tx.domainReceipt(),
                                        PenteEVMTransaction.JSONReceipt.class);
                        var expectedContractAddress = domainReceipt.receipt().contractAddress();

                        // Prepare a "set" on Simple Storage
                        Map<String, Object> setValues = new HashMap<>() {
                                {
                                        put("group", groupInfo);
                                        put("to", expectedContractAddress.toString());
                                        put("inputs", new HashMap<>() {
                                                {
                                                        put("x", "2233445566");
                                                }
                                        });
                                }
                        };
                        var preparedSet = mapper.convertValue(
                                        testbed.getRpcClient().request("testbed_prepare",
                                                        new Testbed.TransactionInput(
                                                                        "private",
                                                                        "",
                                                                        "simpleStorageDeployer",
                                                                        JsonHex.addressFrom(contractAddr),
                                                                        setValues,
                                                                        simpleStorageABI,
                                                                        "set")),
                                        Testbed.TransactionResult.class);
                        var metadata = mapper.convertValue(preparedSet.preparedMetadata(),
                                        PenteConfiguration.PenteTransitionMetadata.class);
                        var transitionParams = mapper.convertValue(preparedSet.preparedTransaction().data(),
                                        PenteConfiguration.PenteTransitionParams.class);

                        String member3Address = testbed.getRpcClient().request("testbed_resolveVerifier",
                                        "member3", Algorithms.ECDSA_SECP256K1, Verifiers.ETH_ADDRESS);

                        // Approve the "set"
                        var config = new PenteConfiguration();
                        String approveTx = testbed.getRpcClient().request("ptx_sendTransaction",
                                        new LinkedHashMap<String, Object>() {
                                                {
                                                        put("type", "public");
                                                        put("from", "member1");
                                                        put("to", contractAddr);
                                                        put("abi", config.getPrivacyGroupABI());
                                                        put("function", "approveTransition");
                                                        put("data", new LinkedHashMap<String, Object>() {
                                                                {
                                                                        put("txId", new JsonHex.Bytes32(
                                                                                        "0x0000000000000000000000000000000000000000000000000000000000000000"));
                                                                        put("delegate", member3Address);
                                                                        put("transitionHash", metadata.approvalParams()
                                                                                        .transitionHash());
                                                                        put("signatures", metadata.approvalParams()
                                                                                        .signatures());
                                                                }
                                                        });
                                                }
                                        });
                        var approveReceipt = waitForReceipt(testbed, approveTx, 5000);
                        assertEquals(true, approveReceipt.get("success"));

                        // Utilize the approval
                        String setTx = testbed.getRpcClient().request("ptx_sendTransaction",
                                        new LinkedHashMap<String, Object>() {
                                                {
                                                        put("type", "public");
                                                        put("from", "member3");
                                                        put("to", contractAddr);
                                                        put("abi", config.getPrivacyGroupABI());
                                                        put("function", "transitionWithApproval");
                                                        put("data", new LinkedHashMap<String, Object>() {
                                                                {
                                                                        put("txId", new JsonHex.Bytes32(
                                                                                        "0x0000000000000000000000000000000000000000000000000000000000000000"));
                                                                        put("states", transitionParams.states());
                                                                        put("externalCalls", transitionParams
                                                                                        .externalCalls());
                                                                }
                                                        });
                                                }
                                        });
                        var setReceipt = waitForReceipt(testbed, setTx, 5000);
                        assertEquals(true, setReceipt.get("success"));
                }
        }

        @Test
        void testSimpleStorageLinked() throws Exception {
                JsonHex.Address address = deployFactory();
                JsonHex.Bytes32 groupSalt = JsonHex.randomBytes32();
                try (Testbed testbed = new Testbed(testbedSetup, new Testbed.ConfigDomain(
                                "pente", address,
                                new Testbed.ConfigPlugin("jar", "", PenteDomainFactory.class.getName()),
                                new HashMap<>()))) {
                        PenteConfiguration.GroupTupleJSON groupInfo = new PenteConfiguration.GroupTupleJSON(
                                        groupSalt,
                                        new String[] { "member1", "member2" });

                        // Deploy SimpleStorage to the base ledger
                        String ssBytecode = ResourceLoader.jsonResourceEntryText(
                                        this.getClass().getClassLoader(),
                                        "contracts/testcontracts/SimpleStorage.sol/SimpleStorage.json",
                                        "bytecode");
                        JsonABI ssABI = JsonABI.fromJSONResourceEntry(
                                        this.getClass().getClassLoader(),
                                        "contracts/testcontracts/SimpleStorage.sol/SimpleStorage.json",
                                        "abi");
                        String ssAddr = testbed.getRpcClient().request("testbed_deployBytecode",
                                        "simpleStorageDeployer",
                                        ssABI,
                                        ssBytecode,
                                        new SimpleStorageConstructorJSON("1"));
                        assertFalse(ssAddr.isBlank());

                        // Create the privacy group
                        String penteAddr = testbed.getRpcClient().request("testbed_deploy",
                                        "pente", "member1",
                                        new PenteConfiguration.PrivacyGroupConstructorParamsJSON(
                                                        groupInfo,
                                                        "shanghai",
                                                        PenteConfiguration.ENDORSEMENT_TYPE__GROUP_SCOPED_IDENTITIES,
                                                        true));
                        assertFalse(penteAddr.isBlank());

                        // Deploy SimpleStorageLinked to the privacy group
                        String ssLinkedBytecode = ResourceLoader.jsonResourceEntryText(
                                        this.getClass().getClassLoader(),
                                        "contracts/testcontracts/SimpleStorageLinked.sol/SimpleStorageLinked.json",
                                        "bytecode");
                        var mapper = new ObjectMapper();
                        var tx = getTransactionInfo(
                                        testbed.getRpcClient().request("testbed_invoke",
                                                        new Testbed.TransactionInput(
                                                                        "private",
                                                                        "",
                                                                        "simpleStorageDeployer",
                                                                        JsonHex.addressFrom(penteAddr),
                                                                        new HashMap<>() {
                                                                                {
                                                                                        put("group", groupInfo);
                                                                                        put("bytecode", ssLinkedBytecode);
                                                                                        put("inputs", new HashMap<>() {
                                                                                                {
                                                                                                        put("linked", ssAddr);
                                                                                                }
                                                                                        });
                                                                                }
                                                                        },
                                                                        simpleStorageLinkedABI,
                                                                        "deploy"),
                                                        true));
                        var domainReceipt = mapper.convertValue(tx.domainReceipt(),
                                        PenteEVMTransaction.JSONReceipt.class);
                        var ssLinkedAddr = domainReceipt.receipt().contractAddress();

                        testbed.getRpcClient().request("testbed_invoke",
                                        new Testbed.TransactionInput(
                                                        "private",
                                                        "",
                                                        "simpleStorageDeployer",
                                                        JsonHex.addressFrom(penteAddr),
                                                        new HashMap<>() {
                                                                {
                                                                        put("group", groupInfo);
                                                                        put("to", ssLinkedAddr.toString());
                                                                        put("inputs", new HashMap<>() {
                                                                                {
                                                                                        put("x", 100);
                                                                                }
                                                                        });
                                                                }
                                                        },
                                                        simpleStorageABI,
                                                        "set"),
                                        true);
                }
        }

        @Test
        void testBlockTimestamp() throws Exception {
                JsonHex.Address address = deployFactory();
                JsonHex.Bytes32 groupSalt = JsonHex.randomBytes32();
                try (Testbed testbed = new Testbed(testbedSetup, new Testbed.ConfigDomain(
                                "pente", address,
                                new Testbed.ConfigPlugin("jar", "", PenteDomainFactory.class.getName()),
                                new HashMap<>()))) {
                        PenteConfiguration.GroupTupleJSON groupInfo = new PenteConfiguration.GroupTupleJSON(
                                        groupSalt,
                                        new String[] { "member1", "member2" });

                        // Create the privacy group
                        String penteAddr = testbed.getRpcClient().request("testbed_deploy",
                                        "pente", "member1",
                                        new PenteConfiguration.PrivacyGroupConstructorParamsJSON(
                                                        groupInfo,
                                                        "shanghai",
                                                        PenteConfiguration.ENDORSEMENT_TYPE__GROUP_SCOPED_IDENTITIES,
                                                        true));
                        assertFalse(penteAddr.isBlank());

                        // Deploy TimestampTest to the privacy group
                        String timestampTestBytecode = ResourceLoader.jsonResourceEntryText(
                                        this.getClass().getClassLoader(),
                                        "contracts/testcontracts/TimestampTest.sol/TimestampTest.json",
                                        "bytecode");
                        var mapper = new ObjectMapper();
                        var tx = getTransactionInfo(
                                        testbed.getRpcClient().request("testbed_invoke",
                                                        new Testbed.TransactionInput(
                                                                        "private",
                                                                        "",
                                                                        "deployer",
                                                                        JsonHex.addressFrom(penteAddr),
                                                                        new HashMap<>() {
                                                                                {
                                                                                        put("group", groupInfo);
                                                                                        put("bytecode", timestampTestBytecode);
                                                                                        put("inputs", new String[] {});
                                                                                }
                                                                        },
                                                                        timestampTestABI,
                                                                        "deploy"),
                                                        true));
                        var domainReceipt = mapper.convertValue(tx.domainReceipt(),
                                        PenteEVMTransaction.JSONReceipt.class);
                        var timestampTestAddr = domainReceipt.receipt().contractAddress();
                        assertFalse(timestampTestAddr.toString().isBlank());
                }
        }
}<|MERGE_RESOLUTION|>--- conflicted
+++ resolved
@@ -65,252 +65,6 @@
                         return new JsonHex.Address(contractAddr);
                 }
         }
-<<<<<<< HEAD
-    }
-
-    static final JsonABI simpleStorageABI = new JsonABI(Arrays.asList(
-            JsonABI.newFunction(
-                    "deploy",
-                    JsonABI.newParameters(
-                            JsonABI.newTuple("group", "Group", JsonABI.newParameters(
-                                    JsonABI.newParameter("salt", "bytes32"),
-                                    JsonABI.newParameter("members", "string[]")
-                            )),
-                            JsonABI.newParameter("bytecode", "bytes"),
-                            JsonABI.newTuple("inputs", "", JsonABI.newParameters(
-                                    JsonABI.newParameter("x", "uint256")
-                            ))
-                    ),
-                    JsonABI.newParameters()
-            ),
-            JsonABI.newFunction(
-                    "set",
-                    JsonABI.newParameters(
-                            JsonABI.newTuple("group", "Group", JsonABI.newParameters(
-                                    JsonABI.newParameter("salt", "bytes32"),
-                                    JsonABI.newParameter("members", "string[]")
-                            )),
-                            JsonABI.newParameter("to", "address"),
-                            JsonABI.newTuple("inputs", "", JsonABI.newParameters(
-                                    JsonABI.newParameter("x", "uint256")
-                            ))
-                    ),
-                    JsonABI.newParameters()
-            )
-    ));
-
-    @JsonIgnoreProperties(ignoreUnknown = true)
-    static final record SimpleStorageConstructorJSON(
-            @JsonProperty
-            String x
-    ) {
-    }
-
-    static final JsonABI simpleStorageLinkedABI = new JsonABI(List.of(
-            JsonABI.newFunction(
-                    "deploy",
-                    JsonABI.newParameters(
-                            JsonABI.newTuple("group", "Group", JsonABI.newParameters(
-                                    JsonABI.newParameter("salt", "bytes32"),
-                                    JsonABI.newParameter("members", "string[]")
-                            )),
-                            JsonABI.newParameter("bytecode", "bytes"),
-                            JsonABI.newTuple("inputs", "", JsonABI.newParameters(
-                                    JsonABI.newParameter("linked", "address")
-                            ))
-                    ),
-                    JsonABI.newParameters()
-            )
-    ));
-
-    static final JsonABI timestampTestABI = new JsonABI(List.of(
-            JsonABI.newFunction(
-                    "deploy",
-                    JsonABI.newParameters(
-                            JsonABI.newTuple("group", "Group", JsonABI.newParameters(
-                                    JsonABI.newParameter("salt", "bytes32"),
-                                    JsonABI.newParameter("members", "string[]")
-                            )),
-                            JsonABI.newParameter("bytecode", "bytes"),
-                            JsonABI.newTuple("inputs", "", JsonABI.newParameters())
-                    ),
-                    JsonABI.newParameters()
-            )
-    ));
-
-    Testbed.TransactionResult getTransactionInfo(LinkedHashMap<String, Object> res) {
-        return new ObjectMapper().convertValue(res, Testbed.TransactionResult.class);
-    }
-
-    @Test
-    void testSimpleStorage() throws Exception {
-        JsonHex.Address address = deployFactory();
-        JsonHex.Bytes32 groupSalt = JsonHex.randomBytes32();
-        try (Testbed testbed = new Testbed(testbedSetup, new Testbed.ConfigDomain(
-                "pente", address, new Testbed.ConfigPlugin("jar", "", PenteDomainFactory.class.getName()), new HashMap<>()
-        ))) {
-            PenteConfiguration.GroupTupleJSON groupInfo = new PenteConfiguration.GroupTupleJSON(
-                    groupSalt,
-                    new String[]{"member1", "member2"}
-            );
-
-            // Create the privacy group
-            String contractAddr = testbed.getRpcClient().request("testbed_deploy",
-                    "pente", "member1",
-                    new PenteConfiguration.PrivacyGroupConstructorParamsJSON(
-                            groupInfo,
-                            "shanghai",
-                            PenteConfiguration.ENDORSEMENT_TYPE__GROUP_SCOPED_IDENTITIES,
-                            false
-                    ));
-            assertFalse(contractAddr.isBlank());
-
-            // Deploy Simple Storage to the privacy group
-            String simpleStorageBytecode = ResourceLoader.jsonResourceEntryText(
-                    this.getClass().getClassLoader(),
-                    "contracts/testcontracts/SimpleStorage.sol/SimpleStorage.json",
-                    "bytecode"
-            );
-            Map<String, Object> deployValues = new HashMap<>() {{
-                put("group", groupInfo);
-                put("bytecode", simpleStorageBytecode);
-                put("inputs", new HashMap<>() {{
-                    put("x", "1122334455");
-                }});
-            }};
-            var mapper = new ObjectMapper();
-            var tx = getTransactionInfo(
-                    testbed.getRpcClient().request("testbed_invoke",
-                            new Testbed.TransactionInput(
-                                    "private",
-                                    "",
-                                    "simpleStorageDeployer",
-                                    JsonHex.addressFrom(contractAddr),
-                                    deployValues,
-                                    simpleStorageABI,
-                                    "deploy"
-                            ), true));
-            var domainReceipt = mapper.convertValue(tx.domainReceipt(), PenteEVMTransaction.JSONReceipt.class);
-            var expectedContractAddress = domainReceipt.receipt().contractAddress();
-
-            // Invoke set on Simple Storage
-            Map<String, Object> setValues = new HashMap<>() {{
-                put("group", groupInfo);
-                put("to", expectedContractAddress.toString());
-                put("inputs", new HashMap<>() {{
-                    put("x", "2233445566");
-                }});
-            }};
-            testbed.getRpcClient().request("testbed_invoke",
-                    new Testbed.TransactionInput(
-                            "private",
-                            "",
-                            "simpleStorageDeployer",
-                            JsonHex.addressFrom(contractAddr),
-                            setValues,
-                            simpleStorageABI,
-                            "set"
-                    ), true);
-
-            // Set again
-            setValues = new HashMap<>() {{
-                put("group", groupInfo);
-                put("to", expectedContractAddress.toString());
-                put("inputs", new HashMap<>() {{
-                    put("x", "12345");
-                }});
-            }};
-            testbed.getRpcClient().request("testbed_invoke",
-                    new Testbed.TransactionInput(
-                            "private",
-                            "",
-                            "simpleStorageDeployer",
-                            JsonHex.addressFrom(contractAddr),
-                            setValues,
-                            simpleStorageABI,
-                            "set"
-                    ), true);
-
-            // Set with an invalid input (should revert)
-            var ex = assertThrows(IOException.class, () -> {
-                testbed.getRpcClient().request("testbed_invoke",
-                        new Testbed.TransactionInput(
-                                "private",
-                                "",
-                                "simpleStorageDeployer",
-                                JsonHex.addressFrom(contractAddr),
-                                new HashMap<>() {{
-                                        put("group", groupInfo);
-                                        put("to", expectedContractAddress.toString());
-                                        put("inputs", new HashMap<>() {{
-                                                put("x", "-1");
-                                        }});
-                                }},
-                                simpleStorageABI,
-                                "set"
-                        ), true);
-            });
-            assertEquals("assemble result was REVERT", ex.getMessage());
-        }
-    }
-
-    @Test
-    void testSimpleStorageLinked() throws Exception {
-        JsonHex.Address address = deployFactory();
-        JsonHex.Bytes32 groupSalt = JsonHex.randomBytes32();
-        try (Testbed testbed = new Testbed(testbedSetup, new Testbed.ConfigDomain(
-                "pente", address, new Testbed.ConfigPlugin("jar", "", PenteDomainFactory.class.getName()), new HashMap<>()
-        ))) {
-            PenteConfiguration.GroupTupleJSON groupInfo = new PenteConfiguration.GroupTupleJSON(
-                    groupSalt,
-                    new String[]{"member1", "member2"}
-            );
-
-            // Deploy SimpleStorage to the base ledger
-            String ssBytecode = ResourceLoader.jsonResourceEntryText(
-                    this.getClass().getClassLoader(),
-                    "contracts/testcontracts/SimpleStorage.sol/SimpleStorage.json",
-                    "bytecode"
-            );
-            JsonABI ssABI = JsonABI.fromJSONResourceEntry(
-                    this.getClass().getClassLoader(),
-                    "contracts/testcontracts/SimpleStorage.sol/SimpleStorage.json",
-                    "abi"
-            );
-            String ssAddr = testbed.getRpcClient().request("testbed_deployBytecode",
-                    "simpleStorageDeployer",
-                    ssABI,
-                    ssBytecode,
-                    new SimpleStorageConstructorJSON("1"));
-            assertFalse(ssAddr.isBlank());
-
-            // Create the privacy group
-            String penteAddr = testbed.getRpcClient().request("testbed_deploy",
-                    "pente", "member1",
-                    new PenteConfiguration.PrivacyGroupConstructorParamsJSON(
-                            groupInfo,
-                            "shanghai",
-                            PenteConfiguration.ENDORSEMENT_TYPE__GROUP_SCOPED_IDENTITIES,
-                            true
-                    ));
-            assertFalse(penteAddr.isBlank());
-
-            // Deploy SimpleStorageLinked to the privacy group
-            String ssLinkedBytecode = ResourceLoader.jsonResourceEntryText(
-                    this.getClass().getClassLoader(),
-                    "contracts/testcontracts/SimpleStorageLinked.sol/SimpleStorageLinked.json",
-                    "bytecode"
-            );
-            var mapper = new ObjectMapper();
-            var tx = getTransactionInfo(
-                    testbed.getRpcClient().request("testbed_invoke",
-                            new Testbed.TransactionInput(
-                                    "private",
-                                    "",
-                                    "simpleStorageDeployer",
-                                    JsonHex.addressFrom(penteAddr),
-                                    new HashMap<>() {{
-=======
 
         static final JsonABI simpleStorageABI = new JsonABI(Arrays.asList(
                         JsonABI.newFunction(
@@ -460,7 +214,6 @@
                         // Set again
                         setValues = new HashMap<>() {
                                 {
->>>>>>> 35c5f1c5
                                         put("group", groupInfo);
                                         put("to", expectedContractAddress.toString());
                                         put("inputs", new HashMap<>() {
