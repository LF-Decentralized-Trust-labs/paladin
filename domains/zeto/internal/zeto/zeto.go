/*
 * Copyright © 2024 Kaleido, Inc.
 *
 * Licensed under the Apache License, Version 2.0 (the "License"); you may not use this file except in compliance with
 * the License. You may obtain a copy of the License at
 *
 * http://www.apache.org/licenses/LICENSE-2.0
 *
 * Unless required by applicable law or agreed to in writing, software distributed under the License is distributed on
 * an "AS IS" BASIS, WITHOUT WARRANTIES OR CONDITIONS OF ANY KIND, either express or implied. See the License for the
 * specific language governing permissions and limitations under the License.
 *
 * SPDX-License-Identifier: Apache-2.0
 */

package zeto

import (
	"context"
	_ "embed"
	"encoding/json"
	"fmt"

	"github.com/hyperledger-labs/zeto/go-sdk/pkg/sparse-merkle-tree/node"
	"github.com/hyperledger/firefly-signer/pkg/abi"
	"github.com/hyperledger/firefly-signer/pkg/ethtypes"
	"github.com/kaleido-io/paladin/domains/zeto/internal/zeto/smt"
	"github.com/kaleido-io/paladin/domains/zeto/pkg/constants"
	"github.com/kaleido-io/paladin/domains/zeto/pkg/types"
	"github.com/kaleido-io/paladin/domains/zeto/pkg/zetosigner"
	"github.com/kaleido-io/paladin/toolkit/pkg/algorithms"
	"github.com/kaleido-io/paladin/toolkit/pkg/domain"
	"github.com/kaleido-io/paladin/toolkit/pkg/log"
	"github.com/kaleido-io/paladin/toolkit/pkg/plugintk"
	"github.com/kaleido-io/paladin/toolkit/pkg/prototk"
	"github.com/kaleido-io/paladin/toolkit/pkg/signer/signerapi"
	"github.com/kaleido-io/paladin/toolkit/pkg/tktypes"
	"github.com/kaleido-io/paladin/toolkit/pkg/verifiers"
)

//go:embed abis/ZetoFactory.json
var factoryJSONBytes []byte // From "gradle copySolidity"
// //go:embed abis/IZetoFungibleInitializable.json
// var zetoFungibleInitializableABIBytes []byte // From "gradle copySolidity"
// //go:embed abis/IZetoNonFungibleInitializable.json
// var zetoNonFungibleInitializableABIBytes []byte // From "gradle copySolidity"

type Zeto struct {
	Callbacks plugintk.DomainCallbacks

	name                     string
	config                   *types.DomainFactoryConfig
	chainID                  int64
	coinSchema               *prototk.StateSchema
	merkleTreeRootSchema     *prototk.StateSchema
	merkleTreeNodeSchema     *prototk.StateSchema
	factoryABI               abi.ABI
	mintSignature            string
	transferSignature        string
	transferWithEncSignature string
	snarkProver              signerapi.InMemorySigner
}

type MintEvent struct {
	Outputs []tktypes.HexUint256 `json:"outputs"`
	Data    tktypes.HexBytes     `json:"data"`
}

type TransferEvent struct {
	Inputs  []tktypes.HexUint256 `json:"inputs"`
	Outputs []tktypes.HexUint256 `json:"outputs"`
	Data    tktypes.HexBytes     `json:"data"`
}

type TransferWithEncryptedValuesEvent struct {
	Inputs          []tktypes.HexUint256 `json:"inputs"`
	Outputs         []tktypes.HexUint256 `json:"outputs"`
	Data            tktypes.HexBytes     `json:"data"`
	EncryptionNonce tktypes.HexUint256   `json:"encryptionNonce"`
	EncryptedValues []tktypes.HexUint256 `json:"encryptedValues"`
}

func New(callbacks plugintk.DomainCallbacks) *Zeto {
	return &Zeto{
		Callbacks: callbacks,
	}
}

func (z *Zeto) Name() string {
	return z.name
}

func (z *Zeto) CoinSchemaID() string {
	return z.coinSchema.Id
}

func (z *Zeto) getAlgoZetoSnarkBJJ() string {
	return zetosigner.AlgoDomainZetoSnarkBJJ(z.name)
}

func (z *Zeto) ConfigureDomain(ctx context.Context, req *prototk.ConfigureDomainRequest) (*prototk.ConfigureDomainResponse, error) {
	var config types.DomainFactoryConfig
	err := json.Unmarshal([]byte(req.ConfigJson), &config)
	if err != nil {
		return nil, err
	}

	z.name = req.Name
	z.config = &config
	z.chainID = req.ChainId

	factory := domain.LoadBuildLinked(factoryJSONBytes, config.Libraries)
	z.factoryABI = factory.ABI

	schemas, err := getStateSchemas()
	if err != nil {
		return nil, fmt.Errorf("failed to configure Zeto domain. %s", err)
	}

	events := getAllZetoEventAbis()
	eventsJSON, err := json.Marshal(events)
	if err != nil {
		return nil, fmt.Errorf("failed to configure Zeto domain. Failed to marshal Zeto event abis. %s", err)
	}

	z.registerEventSignatures(events)

	var signingAlgos map[string]int32
	if config.SnarkProver.CircuitsDir != "" {
		// Only build the prover and enable the algorithms for signing if circuits configured
		z.snarkProver, err = zetosigner.NewSnarkProver(&config.SnarkProver)
		if err != nil {
			return nil, err
		}
		signingAlgos = map[string]int32{
			z.getAlgoZetoSnarkBJJ(): 32,
		}
	}

	return &prototk.ConfigureDomainResponse{
		DomainConfig: &prototk.DomainConfig{
			CustomHashFunction:  true,
			AbiStateSchemasJson: schemas,
			BaseLedgerSubmitConfig: &prototk.BaseLedgerSubmitConfig{
				SubmitMode: prototk.BaseLedgerSubmitConfig_ENDORSER_SUBMISSION,
			},
			AbiEventsJson:     string(eventsJSON),
			SigningAlgorithms: signingAlgos,
		},
	}, nil
}

func (z *Zeto) InitDomain(ctx context.Context, req *prototk.InitDomainRequest) (*prototk.InitDomainResponse, error) {
	z.coinSchema = req.AbiStateSchemas[0]
	z.merkleTreeRootSchema = req.AbiStateSchemas[1]
	z.merkleTreeNodeSchema = req.AbiStateSchemas[2]
	return &prototk.InitDomainResponse{}, nil
}

func (z *Zeto) InitDeploy(ctx context.Context, req *prototk.InitDeployRequest) (*prototk.InitDeployResponse, error) {
	initParams, err := z.validateDeploy(req.Transaction)
	if err != nil {
		return nil, err
	}
	return &prototk.InitDeployResponse{
		RequiredVerifiers: []*prototk.ResolveVerifierRequest{
			{
				Lookup:       initParams.From,
				Algorithm:    algorithms.ECDSA_SECP256K1,
				VerifierType: verifiers.ETH_ADDRESS,
			},
		},
	}, nil
}

func (z *Zeto) PrepareDeploy(ctx context.Context, req *prototk.PrepareDeployRequest) (*prototk.PrepareDeployResponse, error) {
	initParams, err := z.validateDeploy(req.Transaction)
	if err != nil {
		return nil, err
	}
	circuitId, err := z.config.GetCircuitId(initParams.TokenName)
	if err != nil {
		return nil, err
	}
	config := &types.DomainInstanceConfig{
		CircuitId: circuitId,
		TokenName: initParams.TokenName,
	}
	configJSON, err := json.Marshal(config)
	if err != nil {
		return nil, err
	}
	encoded, err := types.DomainInstanceConfigABI.EncodeABIDataJSONCtx(ctx, configJSON)
	if err != nil {
		return nil, err
	}

	deployParams := &types.DeployParams{
		TransactionID: req.Transaction.TransactionId,
		Data:          tktypes.HexBytes(encoded),
		TokenName:     initParams.TokenName,
		InitialOwner:  req.ResolvedVerifiers[0].Verifier, // TODO: allow the initial owner to be specified by the deploy request
	}
	paramsJSON, err := json.Marshal(deployParams)
	if err != nil {
		return nil, err
	}
	functionJSON, err := json.Marshal(z.factoryABI.Functions()["deploy"])
	if err != nil {
		return nil, err
	}

	return &prototk.PrepareDeployResponse{
		Transaction: &prototk.PreparedTransaction{
			FunctionAbiJson: string(functionJSON),
			ParamsJson:      string(paramsJSON),
		},
		Signer: &initParams.From,
	}, nil
}

func (z *Zeto) InitTransaction(ctx context.Context, req *prototk.InitTransactionRequest) (*prototk.InitTransactionResponse, error) {
	tx, handler, err := z.validateTransaction(ctx, req.Transaction)
	if err != nil {
		return nil, err
	}
	return handler.Init(ctx, tx, req)
}

func (z *Zeto) AssembleTransaction(ctx context.Context, req *prototk.AssembleTransactionRequest) (*prototk.AssembleTransactionResponse, error) {
	tx, handler, err := z.validateTransaction(ctx, req.Transaction)
	if err != nil {
		return nil, err
	}
	return handler.Assemble(ctx, tx, req)
}

func (z *Zeto) EndorseTransaction(ctx context.Context, req *prototk.EndorseTransactionRequest) (*prototk.EndorseTransactionResponse, error) {
	tx, handler, err := z.validateTransaction(ctx, req.Transaction)
	if err != nil {
		return nil, err
	}
	return handler.Endorse(ctx, tx, req)
}

func (z *Zeto) PrepareTransaction(ctx context.Context, req *prototk.PrepareTransactionRequest) (*prototk.PrepareTransactionResponse, error) {
	tx, handler, err := z.validateTransaction(ctx, req.Transaction)
	if err != nil {
		return nil, err
	}
	return handler.Prepare(ctx, tx, req)
}

func (z *Zeto) decodeDomainConfig(ctx context.Context, domainConfig []byte) (*types.DomainInstanceConfig, error) {
	configValues, err := types.DomainInstanceConfigABI.DecodeABIDataCtx(ctx, domainConfig, 0)
	if err != nil {
		return nil, err
	}
	configJSON, err := tktypes.StandardABISerializer().SerializeJSON(configValues)
	if err != nil {
		return nil, err
	}
	var config types.DomainInstanceConfig
	err = json.Unmarshal(configJSON, &config)
	return &config, err
}

func (z *Zeto) validateDeploy(tx *prototk.DeployTransactionSpecification) (*types.InitializerParams, error) {
	var params types.InitializerParams
	err := json.Unmarshal([]byte(tx.ConstructorParamsJson), &params)
	return &params, err
}

func (z *Zeto) validateTransaction(ctx context.Context, tx *prototk.TransactionSpecification) (*types.ParsedTransaction, types.DomainHandler, error) {
	var functionABI abi.Entry
	err := json.Unmarshal([]byte(tx.FunctionAbiJson), &functionABI)
	if err != nil {
		return nil, nil, err
	}

	domainConfig, err := z.decodeDomainConfig(ctx, tx.ContractInfo.ContractConfig)
	if err != nil {
		return nil, nil, err
	}

	abi := types.ZetoABI.Functions()[functionABI.Name]
	handler := z.GetHandler(functionABI.Name)
	if abi == nil || handler == nil {
		return nil, nil, fmt.Errorf("unknown function: %s", functionABI.Name)
	}
	params, err := handler.ValidateParams(ctx, domainConfig, tx.FunctionParamsJson)
	if err != nil {
		return nil, nil, err
	}

	signature, _, err := abi.SolidityDefCtx(ctx)
	if err != nil {
		return nil, nil, err
	}
	if tx.FunctionSignature != signature {
		return nil, nil, fmt.Errorf("unexpected signature for function '%s': expected=%s actual=%s", functionABI.Name, signature, tx.FunctionSignature)
	}

	contractAddress, err := ethtypes.NewAddress(tx.ContractInfo.ContractAddress)
	if err != nil {
		return nil, nil, err
	}

	return &types.ParsedTransaction{
		Transaction:     tx,
		FunctionABI:     &functionABI,
		ContractAddress: contractAddress,
		DomainConfig:    domainConfig,
		Params:          params,
	}, handler, nil
}

<<<<<<< HEAD
func (z *Zeto) FindCoins(ctx context.Context, stateQueryContext, query string) ([]*types.ZetoCoin, error) {
	states, err := z.findAvailableStates(ctx, stateQueryContext, query)
=======
func (z *Zeto) FindCoins(ctx context.Context, contractAddress *tktypes.EthAddress, query string) ([]*types.ZetoCoin, error) {
	states, err := z.findAvailableStates(ctx, contractAddress.String(), query)
>>>>>>> 4e388dbd
	if err != nil {
		return nil, err
	}

	coins := make([]*types.ZetoCoin, len(states))
	for i, state := range states {
		if coins[i], err = z.makeCoin(state.DataJson); err != nil {
			return nil, err
		}
	}
	return coins, err
}

func (z *Zeto) registerEventSignatures(eventAbis abi.ABI) {
	for _, event := range eventAbis.Events() {
		switch event.Name {
		case "UTXOMint":
			z.mintSignature = event.SolString()
		case "UTXOTransfer":
			z.transferSignature = event.SolString()
		case "UTXOTransferWithEncryptedValues":
			z.transferWithEncSignature = event.SolString()
		}
	}
}

func (z *Zeto) HandleEventBatch(ctx context.Context, req *prototk.HandleEventBatchRequest) (*prototk.HandleEventBatchResponse, error) {
	cv, err := types.DomainInstanceConfigABI.DecodeABIData(req.ContractInfo.ContractConfig, 0)
	if err != nil {
		return nil, err
	}
	j, err := cv.JSON()
	if err != nil {
		return nil, err
	}
	domainConfig := &types.DomainInstanceConfig{}
	if err := json.Unmarshal(j, domainConfig); err != nil {
		return nil, err
	}

	var res prototk.HandleEventBatchResponse
	for _, ev := range req.Events {
		switch ev.SoliditySignature {
		case z.mintSignature:
			var mint MintEvent
			if err := json.Unmarshal([]byte(ev.DataJson), &mint); err == nil {
				txID := decodeTransactionData(mint.Data)
				res.TransactionsComplete = append(res.TransactionsComplete, &prototk.CompletedTransaction{
					TransactionId: txID.String(),
					Location:      ev.Location,
				})
				res.ConfirmedStates = append(res.ConfirmedStates, parseStatesFromEvent(txID, mint.Outputs)...)
				if domainConfig.TokenName == constants.TOKEN_ANON_NULLIFIER {
					newStates, err := z.updateMerkleTree(txID, domainConfig.TokenName, req.StateQueryContext, mint.Outputs)
					if err != nil {
						return nil, err
					}
					res.NewStates = append(res.NewStates, newStates...)
				}
			} else {
				log.L(ctx).Errorf("Failed to unmarshal mint event: %s", err)
			}
		case z.transferSignature:
			var transfer TransferEvent
			if err := json.Unmarshal([]byte(ev.DataJson), &transfer); err == nil {
				txID := decodeTransactionData(transfer.Data)
				res.TransactionsComplete = append(res.TransactionsComplete, &prototk.CompletedTransaction{
					TransactionId: txID.String(),
					Location:      ev.Location,
				})
				res.SpentStates = append(res.SpentStates, parseStatesFromEvent(txID, transfer.Inputs)...)
				res.ConfirmedStates = append(res.ConfirmedStates, parseStatesFromEvent(txID, transfer.Outputs)...)
				if domainConfig.TokenName == constants.TOKEN_ANON_NULLIFIER {
					newStates, err := z.updateMerkleTree(txID, domainConfig.TokenName, req.StateQueryContext, transfer.Outputs)
					if err != nil {
						return nil, err
					}
					res.NewStates = append(res.NewStates, newStates...)
				}
			} else {
				log.L(ctx).Errorf("Failed to unmarshal transfer event: %s", err)
			}
		case z.transferWithEncSignature:
			var transfer TransferWithEncryptedValuesEvent
			if err := json.Unmarshal([]byte(ev.DataJson), &transfer); err == nil {
				txID := decodeTransactionData(transfer.Data)
				res.TransactionsComplete = append(res.TransactionsComplete, &prototk.CompletedTransaction{
					TransactionId: txID.String(),
					Location:      ev.Location,
				})
				res.SpentStates = append(res.SpentStates, parseStatesFromEvent(txID, transfer.Inputs)...)
				res.ConfirmedStates = append(res.ConfirmedStates, parseStatesFromEvent(txID, transfer.Outputs)...)
				if domainConfig.TokenName == constants.TOKEN_ANON_NULLIFIER {
					newStates, err := z.updateMerkleTree(txID, domainConfig.TokenName, req.StateQueryContext, transfer.Outputs)
					if err != nil {
						return nil, err
					}
					res.NewStates = append(res.NewStates, newStates...)
				}
			} else {
				log.L(ctx).Errorf("Failed to unmarshal transfer with encrypted values event: %s", err)
			}
		}
	}
	return &res, nil
}

func (z *Zeto) updateMerkleTree(txID tktypes.HexBytes, tokenName string, stateQueryContext string, output []tktypes.HexUint256) ([]*prototk.NewConfirmedState, error) {
	var newStates []*prototk.NewConfirmedState
	for _, out := range output {
		states, err := z.addOutputToMerkleTree(txID, tokenName, stateQueryContext, out)
		if err != nil {
			return nil, err
		}
		newStates = append(newStates, states...)
	}
	return newStates, nil
}

func (z *Zeto) addOutputToMerkleTree(txID tktypes.HexBytes, tokenName string, stateQueryContext string, output tktypes.HexUint256) ([]*prototk.NewConfirmedState, error) {
	smtName := smt.MerkleTreeName(tokenName, stateQueryContext)
	storage, tree, err := smt.New(z.Callbacks, smtName, stateQueryContext, z.merkleTreeRootSchema.Id, z.merkleTreeNodeSchema.Id)
	if err != nil {
		return nil, fmt.Errorf("failed to create Merkle tree for %s: %s", smtName, err)
	}
	idx, err := node.NewNodeIndexFromBigInt(output.Int())
	if err != nil {
		return nil, fmt.Errorf("failed to create node index for %s: %s", output.String(), err)
	}
	n := node.NewIndexOnly(idx)
	leaf, err := node.NewLeafNode(n)
	if err != nil {
		return nil, fmt.Errorf("failed to create leaf node for %s: %s", output.String(), err)
	}
	err = tree.AddLeaf(leaf)
	if err != nil {
		return nil, fmt.Errorf("failed to add leaf node for %s: %s", output.String(), err)
	}
	newStates := storage.GetNewStates()
	for _, state := range newStates {
		state.TransactionId = txID.String()
	}
	return storage.GetNewStates(), nil
}

func encodeTransactionData(ctx context.Context, transaction *prototk.TransactionSpecification) (tktypes.HexBytes, error) {
	txID, err := tktypes.ParseHexBytes(ctx, transaction.TransactionId)
	if err != nil {
		return nil, fmt.Errorf("failed to parse transaction id. %s", err)
	}
	var data []byte
	data = append(data, types.ZetoTransactionData_V0...)
	data = append(data, txID...)
	return data, nil
}

func decodeTransactionData(data tktypes.HexBytes) (txID tktypes.HexBytes) {
	if len(data) < 4 {
		return nil
	}
	dataPrefix := data[0:4]
	if dataPrefix.String() != types.ZetoTransactionData_V0.String() {
		return nil
	}
	return data[4:]
}

func parseStatesFromEvent(txID tktypes.HexBytes, states []tktypes.HexUint256) []*prototk.StateUpdate {
	refs := make([]*prototk.StateUpdate, len(states))
	for i, state := range states {
		refs[i] = &prototk.StateUpdate{
			Id:            state.String(),
			TransactionId: txID.String(),
		}
	}
	return refs
}

func (z *Zeto) GetVerifier(ctx context.Context, req *prototk.GetVerifierRequest) (*prototk.GetVerifierResponse, error) {
	verifier, err := z.snarkProver.GetVerifier(ctx, req.Algorithm, req.VerifierType, req.PrivateKey)
	if err != nil {
		return nil, err
	}
	return &prototk.GetVerifierResponse{
		Verifier: verifier,
	}, nil
}

func (z *Zeto) Sign(ctx context.Context, req *prototk.SignRequest) (*prototk.SignResponse, error) {
	proof, err := z.snarkProver.Sign(ctx, req.Algorithm, req.PayloadType, req.PrivateKey, req.Payload)
	if err != nil {
		return nil, err
	}
	return &prototk.SignResponse{
		Payload: proof,
	}, nil
}

func (z *Zeto) ValidateStateHashes(ctx context.Context, req *prototk.ValidateStateHashesRequest) (*prototk.ValidateStateHashesResponse, error) {
	panic("TODO: Must implement once receiving states from other nodes with zeto")
}<|MERGE_RESOLUTION|>--- conflicted
+++ resolved
@@ -313,26 +313,6 @@
 		DomainConfig:    domainConfig,
 		Params:          params,
 	}, handler, nil
-}
-
-<<<<<<< HEAD
-func (z *Zeto) FindCoins(ctx context.Context, stateQueryContext, query string) ([]*types.ZetoCoin, error) {
-	states, err := z.findAvailableStates(ctx, stateQueryContext, query)
-=======
-func (z *Zeto) FindCoins(ctx context.Context, contractAddress *tktypes.EthAddress, query string) ([]*types.ZetoCoin, error) {
-	states, err := z.findAvailableStates(ctx, contractAddress.String(), query)
->>>>>>> 4e388dbd
-	if err != nil {
-		return nil, err
-	}
-
-	coins := make([]*types.ZetoCoin, len(states))
-	for i, state := range states {
-		if coins[i], err = z.makeCoin(state.DataJson); err != nil {
-			return nil, err
-		}
-	}
-	return coins, err
 }
 
 func (z *Zeto) registerEventSignatures(eventAbis abi.ABI) {
