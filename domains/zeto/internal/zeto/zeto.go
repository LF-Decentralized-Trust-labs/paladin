/*
 * Copyright © 2024 Kaleido, Inc.
 *
 * Licensed under the Apache License, Version 2.0 (the "License"); you may not use this file except in compliance with
 * the License. You may obtain a copy of the License at
 *
 * http://www.apache.org/licenses/LICENSE-2.0
 *
 * Unless required by applicable law or agreed to in writing, software distributed under the License is distributed on
 * an "AS IS" BASIS, WITHOUT WARRANTIES OR CONDITIONS OF ANY KIND, either express or implied. See the License for the
 * specific language governing permissions and limitations under the License.
 *
 * SPDX-License-Identifier: Apache-2.0
 */

package zeto

import (
	"context"
	_ "embed"
	"encoding/json"
	"fmt"

	"github.com/hyperledger-labs/zeto/go-sdk/pkg/sparse-merkle-tree/node"
	"github.com/hyperledger/firefly-signer/pkg/abi"
	"github.com/hyperledger/firefly-signer/pkg/ethtypes"
	"github.com/kaleido-io/paladin/domains/zeto/internal/zeto/smt"
	"github.com/kaleido-io/paladin/domains/zeto/pkg/constants"
	"github.com/kaleido-io/paladin/domains/zeto/pkg/types"
	"github.com/kaleido-io/paladin/domains/zeto/pkg/zetosigner"
	"github.com/kaleido-io/paladin/toolkit/pkg/algorithms"
	"github.com/kaleido-io/paladin/toolkit/pkg/domain"
	"github.com/kaleido-io/paladin/toolkit/pkg/log"
	"github.com/kaleido-io/paladin/toolkit/pkg/plugintk"
	"github.com/kaleido-io/paladin/toolkit/pkg/prototk"
	"github.com/kaleido-io/paladin/toolkit/pkg/signer/signerapi"
	"github.com/kaleido-io/paladin/toolkit/pkg/tktypes"
	"github.com/kaleido-io/paladin/toolkit/pkg/verifiers"
)

//go:embed abis/ZetoFactory.json
var factoryJSONBytes []byte // From "gradle copySolidity"
<<<<<<< HEAD
////go:embed abis/IZetoFungibleInitializable.json
// var zetoFungibleInitializableABIBytes []byte // From "gradle copySolidity"
////go:embed abis/IZetoNonFungibleInitializable.json
=======
// //go:embed abis/IZetoFungibleInitializable.json
// var zetoFungibleInitializableABIBytes []byte // From "gradle copySolidity"
// //go:embed abis/IZetoNonFungibleInitializable.json
>>>>>>> c8e8fdf4
// var zetoNonFungibleInitializableABIBytes []byte // From "gradle copySolidity"

type Zeto struct {
	Callbacks plugintk.DomainCallbacks

	name                     string
	config                   *types.DomainFactoryConfig
	chainID                  int64
	coinSchema               *prototk.StateSchema
	merkleTreeRootSchema     *prototk.StateSchema
	merkleTreeNodeSchema     *prototk.StateSchema
	factoryABI               abi.ABI
	mintSignature            string
	transferSignature        string
	transferWithEncSignature string
	snarkProver              signerapi.InMemorySigner
}

type MintEvent struct {
	Outputs []tktypes.HexUint256 `json:"outputs"`
	Data    tktypes.HexBytes     `json:"data"`
}

type TransferEvent struct {
	Inputs  []tktypes.HexUint256 `json:"inputs"`
	Outputs []tktypes.HexUint256 `json:"outputs"`
	Data    tktypes.HexBytes     `json:"data"`
}

type TransferWithEncryptedValuesEvent struct {
	Inputs          []tktypes.HexUint256 `json:"inputs"`
	Outputs         []tktypes.HexUint256 `json:"outputs"`
	Data            tktypes.HexBytes     `json:"data"`
	EncryptionNonce tktypes.HexUint256   `json:"encryptionNonce"`
	EncryptedValues []tktypes.HexUint256 `json:"encryptedValues"`
}

func New(callbacks plugintk.DomainCallbacks) *Zeto {
	return &Zeto{
		Callbacks: callbacks,
	}
}

func (z *Zeto) Name() string {
	return z.name
}

func (z *Zeto) CoinSchemaID() string {
	return z.coinSchema.Id
}

func (z *Zeto) getAlgoZetoSnarkBJJ() string {
	return zetosigner.AlgoDomainZetoSnarkBJJ(z.name)
}

func (z *Zeto) ConfigureDomain(ctx context.Context, req *prototk.ConfigureDomainRequest) (*prototk.ConfigureDomainResponse, error) {
	var config types.DomainFactoryConfig
	err := json.Unmarshal([]byte(req.ConfigJson), &config)
	if err != nil {
		return nil, err
	}

	z.name = req.Name
	z.config = &config
	z.chainID = req.ChainId

	factory := domain.LoadBuildLinked(factoryJSONBytes, config.Libraries)
	z.factoryABI = factory.ABI

	schemas, err := getStateSchemas()
	if err != nil {
		return nil, fmt.Errorf("failed to configure Zeto domain. %s", err)
	}

	events := getAllZetoEventAbis()
	eventsJSON, err := json.Marshal(events)
	if err != nil {
		return nil, fmt.Errorf("failed to configure Zeto domain. Failed to marshal Zeto event abis. %s", err)
	}

	z.registerEventSignatures(events)

	var signingAlgos map[string]int32
	if config.SnarkProver.CircuitsDir != "" {
		// Only build the prover and enable the algorithms for signing if circuits configured
		z.snarkProver, err = zetosigner.NewSnarkProver(&config.SnarkProver)
		if err != nil {
			return nil, err
		}
		signingAlgos = map[string]int32{
			z.getAlgoZetoSnarkBJJ(): 32,
		}
	}

	return &prototk.ConfigureDomainResponse{
		DomainConfig: &prototk.DomainConfig{
			CustomHashFunction:  true,
			AbiStateSchemasJson: schemas,
			BaseLedgerSubmitConfig: &prototk.BaseLedgerSubmitConfig{
				SubmitMode: prototk.BaseLedgerSubmitConfig_ENDORSER_SUBMISSION,
			},
			AbiEventsJson:     string(eventsJSON),
			SigningAlgorithms: signingAlgos,
		},
	}, nil
}

func (z *Zeto) InitDomain(ctx context.Context, req *prototk.InitDomainRequest) (*prototk.InitDomainResponse, error) {
	z.coinSchema = req.AbiStateSchemas[0]
	z.merkleTreeRootSchema = req.AbiStateSchemas[1]
	z.merkleTreeNodeSchema = req.AbiStateSchemas[2]
	return &prototk.InitDomainResponse{}, nil
}

func (z *Zeto) InitDeploy(ctx context.Context, req *prototk.InitDeployRequest) (*prototk.InitDeployResponse, error) {
	initParams, err := z.validateDeploy(req.Transaction)
	if err != nil {
		return nil, err
	}
	return &prototk.InitDeployResponse{
		RequiredVerifiers: []*prototk.ResolveVerifierRequest{
			{
				Lookup:       initParams.From,
				Algorithm:    algorithms.ECDSA_SECP256K1,
				VerifierType: verifiers.ETH_ADDRESS,
			},
		},
	}, nil
}

func (z *Zeto) PrepareDeploy(ctx context.Context, req *prototk.PrepareDeployRequest) (*prototk.PrepareDeployResponse, error) {
	initParams, err := z.validateDeploy(req.Transaction)
	if err != nil {
		return nil, err
	}
	circuitId, err := z.config.GetCircuitId(initParams.TokenName)
	if err != nil {
		return nil, err
	}
	config := &types.DomainInstanceConfig{
		CircuitId: circuitId,
		TokenName: initParams.TokenName,
	}
	configJSON, err := json.Marshal(config)
	if err != nil {
		return nil, err
	}
	encoded, err := types.DomainInstanceConfigABI.EncodeABIDataJSONCtx(ctx, configJSON)
	if err != nil {
		return nil, err
	}

	deployParams := &types.DeployParams{
		TransactionID: req.Transaction.TransactionId,
		Data:          tktypes.HexBytes(encoded),
		TokenName:     initParams.TokenName,
		InitialOwner:  req.ResolvedVerifiers[0].Verifier, // TODO: allow the initial owner to be specified by the deploy request
	}
	paramsJSON, err := json.Marshal(deployParams)
	if err != nil {
		return nil, err
	}
	functionJSON, err := json.Marshal(z.factoryABI.Functions()["deploy"])
	if err != nil {
		return nil, err
	}

	return &prototk.PrepareDeployResponse{
		Transaction: &prototk.BaseLedgerTransaction{
			FunctionAbiJson: string(functionJSON),
			ParamsJson:      string(paramsJSON),
		},
		Signer: &initParams.From,
	}, nil
}

func (z *Zeto) InitTransaction(ctx context.Context, req *prototk.InitTransactionRequest) (*prototk.InitTransactionResponse, error) {
	tx, handler, err := z.validateTransaction(ctx, req.Transaction)
	if err != nil {
		return nil, err
	}
	return handler.Init(ctx, tx, req)
}

func (z *Zeto) AssembleTransaction(ctx context.Context, req *prototk.AssembleTransactionRequest) (*prototk.AssembleTransactionResponse, error) {
	tx, handler, err := z.validateTransaction(ctx, req.Transaction)
	if err != nil {
		return nil, err
	}
	return handler.Assemble(ctx, tx, req)
}

func (z *Zeto) EndorseTransaction(ctx context.Context, req *prototk.EndorseTransactionRequest) (*prototk.EndorseTransactionResponse, error) {
	tx, handler, err := z.validateTransaction(ctx, req.Transaction)
	if err != nil {
		return nil, err
	}
	return handler.Endorse(ctx, tx, req)
}

func (z *Zeto) PrepareTransaction(ctx context.Context, req *prototk.PrepareTransactionRequest) (*prototk.PrepareTransactionResponse, error) {
	tx, handler, err := z.validateTransaction(ctx, req.Transaction)
	if err != nil {
		return nil, err
	}
	return handler.Prepare(ctx, tx, req)
}

func (z *Zeto) decodeDomainConfig(ctx context.Context, domainConfig []byte) (*types.DomainInstanceConfig, error) {
	configValues, err := types.DomainInstanceConfigABI.DecodeABIDataCtx(ctx, domainConfig, 0)
	if err != nil {
		return nil, err
	}
	configJSON, err := tktypes.StandardABISerializer().SerializeJSON(configValues)
	if err != nil {
		return nil, err
	}
	var config types.DomainInstanceConfig
	err = json.Unmarshal(configJSON, &config)
	return &config, err
}

func (z *Zeto) validateDeploy(tx *prototk.DeployTransactionSpecification) (*types.InitializerParams, error) {
	var params types.InitializerParams
	err := json.Unmarshal([]byte(tx.ConstructorParamsJson), &params)
	return &params, err
}

func (z *Zeto) validateTransaction(ctx context.Context, tx *prototk.TransactionSpecification) (*types.ParsedTransaction, types.DomainHandler, error) {
	var functionABI abi.Entry
	err := json.Unmarshal([]byte(tx.FunctionAbiJson), &functionABI)
	if err != nil {
		return nil, nil, err
	}

	domainConfig, err := z.decodeDomainConfig(ctx, tx.ContractInfo.ContractConfig)
	if err != nil {
		return nil, nil, err
	}

	abi := types.ZetoABI.Functions()[functionABI.Name]
	handler := z.GetHandler(functionABI.Name)
	if abi == nil || handler == nil {
		return nil, nil, fmt.Errorf("unknown function: %s", functionABI.Name)
	}
	params, err := handler.ValidateParams(ctx, domainConfig, tx.FunctionParamsJson)
	if err != nil {
		return nil, nil, err
	}

	signature, _, err := abi.SolidityDefCtx(ctx)
	if err != nil {
		return nil, nil, err
	}
	if tx.FunctionSignature != signature {
		return nil, nil, fmt.Errorf("unexpected signature for function '%s': expected=%s actual=%s", functionABI.Name, signature, tx.FunctionSignature)
	}

	contractAddress, err := ethtypes.NewAddress(tx.ContractInfo.ContractAddress)
	if err != nil {
		return nil, nil, err
	}

	return &types.ParsedTransaction{
		Transaction:     tx,
		FunctionABI:     &functionABI,
		ContractAddress: contractAddress,
		DomainConfig:    domainConfig,
		Params:          params,
	}, handler, nil
}

func (z *Zeto) FindCoins(ctx context.Context, stateQueryContext, query string) ([]*types.ZetoCoin, error) {
	states, err := z.findAvailableStates(ctx, stateQueryContext, query)
	if err != nil {
		return nil, err
	}

	coins := make([]*types.ZetoCoin, len(states))
	for i, state := range states {
		if coins[i], err = z.makeCoin(state.DataJson); err != nil {
			return nil, err
		}
	}
	return coins, err
}

func (z *Zeto) registerEventSignatures(eventAbis abi.ABI) {
	for _, event := range eventAbis.Events() {
		switch event.Name {
		case "UTXOMint":
			z.mintSignature = event.SolString()
		case "UTXOTransfer":
			z.transferSignature = event.SolString()
		case "UTXOTransferWithEncryptedValues":
			z.transferWithEncSignature = event.SolString()
		}
	}
}

func (z *Zeto) HandleEventBatch(ctx context.Context, req *prototk.HandleEventBatchRequest) (*prototk.HandleEventBatchResponse, error) {
	cv, err := types.DomainInstanceConfigABI.DecodeABIData(req.ContractInfo.ContractConfig, 0)
	if err != nil {
		return nil, err
	}
	j, err := cv.JSON()
	if err != nil {
		return nil, err
	}
	domainConfig := &types.DomainInstanceConfig{}
	if err := json.Unmarshal(j, domainConfig); err != nil {
		return nil, err
	}
	contractAddress, err := tktypes.ParseEthAddress(req.ContractInfo.ContractAddress)
	if err != nil {
		return nil, err
	}

	var res prototk.HandleEventBatchResponse
	for _, ev := range req.Events {
		switch ev.SoliditySignature {
		case z.mintSignature:
			var mint MintEvent
			if err := json.Unmarshal([]byte(ev.DataJson), &mint); err == nil {
				txID := decodeTransactionData(mint.Data)
				res.TransactionsComplete = append(res.TransactionsComplete, &prototk.CompletedTransaction{
					TransactionId: txID.String(),
					Location:      ev.Location,
				})
				res.ConfirmedStates = append(res.ConfirmedStates, parseStatesFromEvent(txID, mint.Outputs)...)
				if domainConfig.TokenName == constants.TOKEN_ANON_NULLIFIER {
<<<<<<< HEAD
					newStates, err := z.updateMerkleTree(domainConfig.TokenName, req.StateQueryContext, mint.Outputs)
=======
					newStates, err := z.updateMerkleTree(domainConfig.TokenName, *contractAddress, mint.Outputs)
>>>>>>> c8e8fdf4
					if err != nil {
						return nil, err
					}
					res.NewStates = append(res.NewStates, newStates...)
				}
			} else {
				log.L(ctx).Errorf("Failed to unmarshal mint event: %s", err)
			}
		case z.transferSignature:
			var transfer TransferEvent
			if err := json.Unmarshal([]byte(ev.DataJson), &transfer); err == nil {
				txID := decodeTransactionData(transfer.Data)
				res.TransactionsComplete = append(res.TransactionsComplete, &prototk.CompletedTransaction{
					TransactionId: txID.String(),
					Location:      ev.Location,
				})
				res.SpentStates = append(res.SpentStates, parseStatesFromEvent(txID, transfer.Inputs)...)
				res.ConfirmedStates = append(res.ConfirmedStates, parseStatesFromEvent(txID, transfer.Outputs)...)
				if domainConfig.TokenName == constants.TOKEN_ANON_NULLIFIER {
<<<<<<< HEAD
					newStates, err := z.updateMerkleTree(domainConfig.TokenName, req.StateQueryContext, transfer.Outputs)
=======
					newStates, err := z.updateMerkleTree(domainConfig.TokenName, *contractAddress, transfer.Outputs)
>>>>>>> c8e8fdf4
					if err != nil {
						return nil, err
					}
					res.NewStates = append(res.NewStates, newStates...)
				}
			} else {
				log.L(ctx).Errorf("Failed to unmarshal transfer event: %s", err)
			}
		case z.transferWithEncSignature:
			var transfer TransferWithEncryptedValuesEvent
			if err := json.Unmarshal([]byte(ev.DataJson), &transfer); err == nil {
				txID := decodeTransactionData(transfer.Data)
				res.TransactionsComplete = append(res.TransactionsComplete, &prototk.CompletedTransaction{
					TransactionId: txID.String(),
					Location:      ev.Location,
				})
				res.SpentStates = append(res.SpentStates, parseStatesFromEvent(txID, transfer.Inputs)...)
				res.ConfirmedStates = append(res.ConfirmedStates, parseStatesFromEvent(txID, transfer.Outputs)...)
				if domainConfig.TokenName == constants.TOKEN_ANON_NULLIFIER {
<<<<<<< HEAD
					newStates, err := z.updateMerkleTree(domainConfig.TokenName, req.StateQueryContext, transfer.Outputs)
=======
					newStates, err := z.updateMerkleTree(domainConfig.TokenName, *contractAddress, transfer.Outputs)
>>>>>>> c8e8fdf4
					if err != nil {
						return nil, err
					}
					res.NewStates = append(res.NewStates, newStates...)
				}
			} else {
				log.L(ctx).Errorf("Failed to unmarshal transfer with encrypted values event: %s", err)
			}
		}
	}
	return &res, nil
}

<<<<<<< HEAD
func (z *Zeto) updateMerkleTree(tokenName string, stateQueryConext string, output []tktypes.HexUint256) ([]*prototk.NewLocalState, error) {
	var newStates []*prototk.NewLocalState
	for _, out := range output {
		states, err := z.addOutputToMerkleTree(tokenName, stateQueryConext, out)
=======
func (z *Zeto) updateMerkleTree(tokenName string, address tktypes.EthAddress, output []tktypes.HexUint256) ([]*prototk.NewLocalState, error) {
	var newStates []*prototk.NewLocalState
	for _, out := range output {
		states, err := z.addOutputToMerkleTree(tokenName, address, out)
>>>>>>> c8e8fdf4
		if err != nil {
			return nil, err
		}
		newStates = append(newStates, states...)
	}
	return newStates, nil
}

<<<<<<< HEAD
func (z *Zeto) addOutputToMerkleTree(tokenName string, stateQueryConext string, output tktypes.HexUint256) ([]*prototk.NewLocalState, error) {
	smtName := smt.MerkleTreeName(tokenName, stateQueryConext)
	storage, tree, err := smt.New(z.Callbacks, smtName, stateQueryConext, z.merkleTreeRootSchema.Id, z.merkleTreeNodeSchema.Id)
=======
func (z *Zeto) addOutputToMerkleTree(tokenName string, address tktypes.EthAddress, output tktypes.HexUint256) ([]*prototk.NewLocalState, error) {
	smtName := smt.MerkleTreeName(tokenName, address.Address0xHex())
	storage, tree, err := smt.New(z.Callbacks, smtName, address.Address0xHex(), z.merkleTreeRootSchema.Id, z.merkleTreeNodeSchema.Id)
>>>>>>> c8e8fdf4
	if err != nil {
		return nil, fmt.Errorf("failed to create Merkle tree for %s: %s", smtName, err)
	}
	idx, err := node.NewNodeIndexFromBigInt(output.Int())
	if err != nil {
		return nil, fmt.Errorf("failed to create node index for %s: %s", output.String(), err)
	}
	n := node.NewIndexOnly(idx)
	leaf, err := node.NewLeafNode(n)
	if err != nil {
		return nil, fmt.Errorf("failed to create leaf node for %s: %s", output.String(), err)
	}
	err = tree.AddLeaf(leaf)
	if err != nil {
		return nil, fmt.Errorf("failed to add leaf node for %s: %s", output.String(), err)
	}
	newStates := storage.GetNewStates()
	return newStates, nil
}

func encodeTransactionData(ctx context.Context, transaction *prototk.TransactionSpecification) (tktypes.HexBytes, error) {
	txID, err := tktypes.ParseHexBytes(ctx, transaction.TransactionId)
	if err != nil {
		return nil, fmt.Errorf("failed to parse transaction id. %s", err)
	}
	var data []byte
	data = append(data, types.ZetoTransactionData_V0...)
	data = append(data, txID...)
	return data, nil
}

func decodeTransactionData(data tktypes.HexBytes) (txID tktypes.HexBytes) {
	if len(data) < 4 {
		return nil
	}
	dataPrefix := data[0:4]
	if dataPrefix.String() != types.ZetoTransactionData_V0.String() {
		return nil
	}
	return data[4:]
}

func parseStatesFromEvent(txID tktypes.HexBytes, states []tktypes.HexUint256) []*prototk.StateUpdate {
	refs := make([]*prototk.StateUpdate, len(states))
	for i, state := range states {
		refs[i] = &prototk.StateUpdate{
			Id:            state.String(),
			TransactionId: txID.String(),
		}
	}
	return refs
}

func (z *Zeto) GetVerifier(ctx context.Context, req *prototk.GetVerifierRequest) (*prototk.GetVerifierResponse, error) {
	verifier, err := z.snarkProver.GetVerifier(ctx, req.Algorithm, req.VerifierType, req.PrivateKey)
	if err != nil {
		return nil, err
	}
	return &prototk.GetVerifierResponse{
		Verifier: verifier,
	}, nil
}

func (z *Zeto) Sign(ctx context.Context, req *prototk.SignRequest) (*prototk.SignResponse, error) {
	proof, err := z.snarkProver.Sign(ctx, req.Algorithm, req.PayloadType, req.PrivateKey, req.Payload)
	if err != nil {
		return nil, err
	}
	return &prototk.SignResponse{
		Payload: proof,
	}, nil
}

func (z *Zeto) ValidateStateHashes(ctx context.Context, req *prototk.ValidateStateHashesRequest) (*prototk.ValidateStateHashesResponse, error) {
	panic("TODO: Must implement once receiving states from other nodes with zeto")
}<|MERGE_RESOLUTION|>--- conflicted
+++ resolved
@@ -40,15 +40,9 @@
 
 //go:embed abis/ZetoFactory.json
 var factoryJSONBytes []byte // From "gradle copySolidity"
-<<<<<<< HEAD
-////go:embed abis/IZetoFungibleInitializable.json
-// var zetoFungibleInitializableABIBytes []byte // From "gradle copySolidity"
-////go:embed abis/IZetoNonFungibleInitializable.json
-=======
 // //go:embed abis/IZetoFungibleInitializable.json
 // var zetoFungibleInitializableABIBytes []byte // From "gradle copySolidity"
 // //go:embed abis/IZetoNonFungibleInitializable.json
->>>>>>> c8e8fdf4
 // var zetoNonFungibleInitializableABIBytes []byte // From "gradle copySolidity"
 
 type Zeto struct {
@@ -360,10 +354,6 @@
 	}
 	domainConfig := &types.DomainInstanceConfig{}
 	if err := json.Unmarshal(j, domainConfig); err != nil {
-		return nil, err
-	}
-	contractAddress, err := tktypes.ParseEthAddress(req.ContractInfo.ContractAddress)
-	if err != nil {
 		return nil, err
 	}
 
@@ -380,11 +370,7 @@
 				})
 				res.ConfirmedStates = append(res.ConfirmedStates, parseStatesFromEvent(txID, mint.Outputs)...)
 				if domainConfig.TokenName == constants.TOKEN_ANON_NULLIFIER {
-<<<<<<< HEAD
 					newStates, err := z.updateMerkleTree(domainConfig.TokenName, req.StateQueryContext, mint.Outputs)
-=======
-					newStates, err := z.updateMerkleTree(domainConfig.TokenName, *contractAddress, mint.Outputs)
->>>>>>> c8e8fdf4
 					if err != nil {
 						return nil, err
 					}
@@ -404,11 +390,7 @@
 				res.SpentStates = append(res.SpentStates, parseStatesFromEvent(txID, transfer.Inputs)...)
 				res.ConfirmedStates = append(res.ConfirmedStates, parseStatesFromEvent(txID, transfer.Outputs)...)
 				if domainConfig.TokenName == constants.TOKEN_ANON_NULLIFIER {
-<<<<<<< HEAD
 					newStates, err := z.updateMerkleTree(domainConfig.TokenName, req.StateQueryContext, transfer.Outputs)
-=======
-					newStates, err := z.updateMerkleTree(domainConfig.TokenName, *contractAddress, transfer.Outputs)
->>>>>>> c8e8fdf4
 					if err != nil {
 						return nil, err
 					}
@@ -428,11 +410,7 @@
 				res.SpentStates = append(res.SpentStates, parseStatesFromEvent(txID, transfer.Inputs)...)
 				res.ConfirmedStates = append(res.ConfirmedStates, parseStatesFromEvent(txID, transfer.Outputs)...)
 				if domainConfig.TokenName == constants.TOKEN_ANON_NULLIFIER {
-<<<<<<< HEAD
 					newStates, err := z.updateMerkleTree(domainConfig.TokenName, req.StateQueryContext, transfer.Outputs)
-=======
-					newStates, err := z.updateMerkleTree(domainConfig.TokenName, *contractAddress, transfer.Outputs)
->>>>>>> c8e8fdf4
 					if err != nil {
 						return nil, err
 					}
@@ -446,17 +424,10 @@
 	return &res, nil
 }
 
-<<<<<<< HEAD
 func (z *Zeto) updateMerkleTree(tokenName string, stateQueryConext string, output []tktypes.HexUint256) ([]*prototk.NewLocalState, error) {
 	var newStates []*prototk.NewLocalState
 	for _, out := range output {
 		states, err := z.addOutputToMerkleTree(tokenName, stateQueryConext, out)
-=======
-func (z *Zeto) updateMerkleTree(tokenName string, address tktypes.EthAddress, output []tktypes.HexUint256) ([]*prototk.NewLocalState, error) {
-	var newStates []*prototk.NewLocalState
-	for _, out := range output {
-		states, err := z.addOutputToMerkleTree(tokenName, address, out)
->>>>>>> c8e8fdf4
 		if err != nil {
 			return nil, err
 		}
@@ -465,15 +436,9 @@
 	return newStates, nil
 }
 
-<<<<<<< HEAD
 func (z *Zeto) addOutputToMerkleTree(tokenName string, stateQueryConext string, output tktypes.HexUint256) ([]*prototk.NewLocalState, error) {
 	smtName := smt.MerkleTreeName(tokenName, stateQueryConext)
 	storage, tree, err := smt.New(z.Callbacks, smtName, stateQueryConext, z.merkleTreeRootSchema.Id, z.merkleTreeNodeSchema.Id)
-=======
-func (z *Zeto) addOutputToMerkleTree(tokenName string, address tktypes.EthAddress, output tktypes.HexUint256) ([]*prototk.NewLocalState, error) {
-	smtName := smt.MerkleTreeName(tokenName, address.Address0xHex())
-	storage, tree, err := smt.New(z.Callbacks, smtName, address.Address0xHex(), z.merkleTreeRootSchema.Id, z.merkleTreeNodeSchema.Id)
->>>>>>> c8e8fdf4
 	if err != nil {
 		return nil, fmt.Errorf("failed to create Merkle tree for %s: %s", smtName, err)
 	}
