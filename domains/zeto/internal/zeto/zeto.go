/*
 * Copyright © 2024 Kaleido, Inc.
 *
 * Licensed under the Apache License, Version 2.0 (the "License"); you may not use this file except in compliance with
 * the License. You may obtain a copy of the License at
 *
 * http://www.apache.org/licenses/LICENSE-2.0
 *
 * Unless required by applicable law or agreed to in writing, software distributed under the License is distributed on
 * an "AS IS" BASIS, WITHOUT WARRANTIES OR CONDITIONS OF ANY KIND, either express or implied. See the License for the
 * specific language governing permissions and limitations under the License.
 *
 * SPDX-License-Identifier: Apache-2.0
 */

package zeto

import (
	"context"
	_ "embed"
	"encoding/json"
	"fmt"

	"github.com/hyperledger-labs/zeto/go-sdk/pkg/sparse-merkle-tree/node"
	"github.com/hyperledger/firefly-signer/pkg/abi"
	"github.com/hyperledger/firefly-signer/pkg/ethtypes"
	"github.com/kaleido-io/paladin/domains/zeto/internal/zeto/smt"
	"github.com/kaleido-io/paladin/domains/zeto/pkg/constants"
	"github.com/kaleido-io/paladin/domains/zeto/pkg/types"
	"github.com/kaleido-io/paladin/domains/zeto/pkg/zetosigner"
	"github.com/kaleido-io/paladin/toolkit/pkg/algorithms"
	"github.com/kaleido-io/paladin/toolkit/pkg/domain"
	"github.com/kaleido-io/paladin/toolkit/pkg/log"
	"github.com/kaleido-io/paladin/toolkit/pkg/plugintk"
	"github.com/kaleido-io/paladin/toolkit/pkg/prototk"
	"github.com/kaleido-io/paladin/toolkit/pkg/signer/signerapi"
	"github.com/kaleido-io/paladin/toolkit/pkg/tktypes"
	"github.com/kaleido-io/paladin/toolkit/pkg/verifiers"
)

//go:embed abis/ZetoFactory.json
var factoryJSONBytes []byte // From "gradle copySolidity"
// //go:embed abis/IZetoFungibleInitializable.json
// var zetoFungibleInitializableABIBytes []byte // From "gradle copySolidity"
// //go:embed abis/IZetoNonFungibleInitializable.json
// var zetoNonFungibleInitializableABIBytes []byte // From "gradle copySolidity"

type Zeto struct {
	Callbacks plugintk.DomainCallbacks

	name                     string
	config                   *types.DomainFactoryConfig
	chainID                  int64
	coinSchema               *prototk.StateSchema
	merkleTreeRootSchema     *prototk.StateSchema
	merkleTreeNodeSchema     *prototk.StateSchema
	factoryABI               abi.ABI
	mintSignature            string
	transferSignature        string
	transferWithEncSignature string
	snarkProver              signerapi.InMemorySigner
}

type MintEvent struct {
	Outputs []tktypes.HexUint256 `json:"outputs"`
	Data    tktypes.HexBytes     `json:"data"`
}

type TransferEvent struct {
	Inputs  []tktypes.HexUint256 `json:"inputs"`
	Outputs []tktypes.HexUint256 `json:"outputs"`
	Data    tktypes.HexBytes     `json:"data"`
}

type TransferWithEncryptedValuesEvent struct {
	Inputs          []tktypes.HexUint256 `json:"inputs"`
	Outputs         []tktypes.HexUint256 `json:"outputs"`
	Data            tktypes.HexBytes     `json:"data"`
	EncryptionNonce tktypes.HexUint256   `json:"encryptionNonce"`
	EncryptedValues []tktypes.HexUint256 `json:"encryptedValues"`
}

func New(callbacks plugintk.DomainCallbacks) *Zeto {
	return &Zeto{
		Callbacks: callbacks,
	}
}

func (z *Zeto) getAlgoZetoSnarkBJJ() string {
	return zetosigner.AlgoDomainZetoSnarkBJJ(z.name)
}

func (z *Zeto) ConfigureDomain(ctx context.Context, req *prototk.ConfigureDomainRequest) (*prototk.ConfigureDomainResponse, error) {
	var config types.DomainFactoryConfig
	err := json.Unmarshal([]byte(req.ConfigJson), &config)
	if err != nil {
		return nil, fmt.Errorf("failed to parse domain config json. %s", err)
	}

	z.name = req.Name
	z.config = &config
	z.chainID = req.ChainId

	factory := domain.LoadBuildLinked(factoryJSONBytes, config.Libraries)
	z.factoryABI = factory.ABI

	schemas, err := getStateSchemas()
	if err != nil {
		return nil, fmt.Errorf("failed to configure Zeto domain. %s", err)
	}

	events := getAllZetoEventAbis()
	eventsJSON, err := json.Marshal(events)
	if err != nil {
		return nil, fmt.Errorf("failed to configure Zeto domain. Failed to marshal Zeto event abis. %s", err)
	}

	z.registerEventSignatures(events)

	var signingAlgos map[string]int32
	if config.SnarkProver.CircuitsDir != "" {
		// Only build the prover and enable the algorithms for signing if circuits configured
		z.snarkProver, err = zetosigner.NewSnarkProver(&config.SnarkProver)
		if err != nil {
			return nil, err
		}
		signingAlgos = map[string]int32{
			z.getAlgoZetoSnarkBJJ(): 32,
		}
	}

	return &prototk.ConfigureDomainResponse{
		DomainConfig: &prototk.DomainConfig{
			AbiStateSchemasJson: schemas,
			BaseLedgerSubmitConfig: &prototk.BaseLedgerSubmitConfig{
				SubmitMode: prototk.BaseLedgerSubmitConfig_ENDORSER_SUBMISSION,
			},
			AbiEventsJson:     string(eventsJSON),
			SigningAlgorithms: signingAlgos,
		},
	}, nil
}

func (z *Zeto) InitDomain(ctx context.Context, req *prototk.InitDomainRequest) (*prototk.InitDomainResponse, error) {
	z.coinSchema = req.AbiStateSchemas[0]
	z.merkleTreeRootSchema = req.AbiStateSchemas[1]
	z.merkleTreeNodeSchema = req.AbiStateSchemas[2]
	return &prototk.InitDomainResponse{}, nil
}

func (z *Zeto) InitDeploy(ctx context.Context, req *prototk.InitDeployRequest) (*prototk.InitDeployResponse, error) {
	initParams, err := z.validateDeploy(req.Transaction)
	if err != nil {
		return nil, fmt.Errorf("failed to validate init deploy parameters. %s", err)
	}
	return &prototk.InitDeployResponse{
		RequiredVerifiers: []*prototk.ResolveVerifierRequest{
			{
				Lookup:       initParams.From,
				Algorithm:    algorithms.ECDSA_SECP256K1,
				VerifierType: verifiers.ETH_ADDRESS,
			},
		},
	}, nil
}

func (z *Zeto) PrepareDeploy(ctx context.Context, req *prototk.PrepareDeployRequest) (*prototk.PrepareDeployResponse, error) {
	initParams, err := z.validateDeploy(req.Transaction)
	if err != nil {
		return nil, fmt.Errorf("failed to validate prepare deploy parameters. %s", err)
	}
	circuitId, err := z.config.GetCircuitId(initParams.TokenName)
	if err != nil {
		return nil, fmt.Errorf("failed to find circuit ID based on the token name. %s", err)
	}
	config := &types.DomainInstanceConfig{
		CircuitId: circuitId,
		TokenName: initParams.TokenName,
	}
	configJSON, err := json.Marshal(config)
	if err != nil {
		return nil, err
	}
	encoded, err := types.DomainInstanceConfigABI.EncodeABIDataJSONCtx(ctx, configJSON)
	if err != nil {
		return nil, err
	}

	deployParams := &types.DeployParams{
		TransactionID: req.Transaction.TransactionId,
		Data:          tktypes.HexBytes(encoded),
		TokenName:     initParams.TokenName,
		InitialOwner:  req.ResolvedVerifiers[0].Verifier, // TODO: allow the initial owner to be specified by the deploy request
	}
	paramsJSON, err := json.Marshal(deployParams)
	if err != nil {
		return nil, err
	}
	functionJSON, err := json.Marshal(z.factoryABI.Functions()["deploy"])
	if err != nil {
		return nil, err
	}

	return &prototk.PrepareDeployResponse{
		Transaction: &prototk.BaseLedgerTransaction{
			FunctionAbiJson: string(functionJSON),
			ParamsJson:      string(paramsJSON),
		},
		Signer: &initParams.From,
	}, nil
}

func (z *Zeto) InitTransaction(ctx context.Context, req *prototk.InitTransactionRequest) (*prototk.InitTransactionResponse, error) {
	tx, handler, err := z.validateTransaction(ctx, req.Transaction)
	if err != nil {
		return nil, fmt.Errorf("failed to validate init transaction spec. %s", err)
	}
	return handler.Init(ctx, tx, req)
}

func (z *Zeto) AssembleTransaction(ctx context.Context, req *prototk.AssembleTransactionRequest) (*prototk.AssembleTransactionResponse, error) {
	tx, handler, err := z.validateTransaction(ctx, req.Transaction)
	if err != nil {
		return nil, fmt.Errorf("failed to validate assemble transaction spec. %s", err)
	}
	return handler.Assemble(ctx, tx, req)
}

func (z *Zeto) EndorseTransaction(ctx context.Context, req *prototk.EndorseTransactionRequest) (*prototk.EndorseTransactionResponse, error) {
	tx, handler, err := z.validateTransaction(ctx, req.Transaction)
	if err != nil {
		return nil, fmt.Errorf("failed to validate endorse transaction spec. %s", err)
	}
	return handler.Endorse(ctx, tx, req)
}

func (z *Zeto) PrepareTransaction(ctx context.Context, req *prototk.PrepareTransactionRequest) (*prototk.PrepareTransactionResponse, error) {
	tx, handler, err := z.validateTransaction(ctx, req.Transaction)
	if err != nil {
		return nil, fmt.Errorf("failed to validate prepare transaction spec. %s", err)
	}
	return handler.Prepare(ctx, tx, req)
}

func (z *Zeto) decodeDomainConfig(ctx context.Context, domainConfig []byte) (*types.DomainInstanceConfig, error) {
	configValues, err := types.DomainInstanceConfigABI.DecodeABIDataCtx(ctx, domainConfig, 0)
	if err != nil {
		return nil, err
	}
	configJSON, err := tktypes.StandardABISerializer().SerializeJSON(configValues)
	if err != nil {
		return nil, err
	}
	var config types.DomainInstanceConfig
	err = json.Unmarshal(configJSON, &config)
	return &config, err
}

func (z *Zeto) validateDeploy(tx *prototk.DeployTransactionSpecification) (*types.InitializerParams, error) {
	var params types.InitializerParams
	err := json.Unmarshal([]byte(tx.ConstructorParamsJson), &params)
	return &params, err
}

func (z *Zeto) validateTransaction(ctx context.Context, tx *prototk.TransactionSpecification) (*types.ParsedTransaction, types.DomainHandler, error) {
	var functionABI abi.Entry
	err := json.Unmarshal([]byte(tx.FunctionAbiJson), &functionABI)
	if err != nil {
		return nil, nil, fmt.Errorf("failed to unmarshal function abi json. %s", err)
	}

	domainConfig, err := z.decodeDomainConfig(ctx, tx.ContractInfo.ContractConfig)
	if err != nil {
		return nil, nil, fmt.Errorf("failed to decode domain config. %s", err)
	}

	abi := types.ZetoABI.Functions()[functionABI.Name]
	handler := z.GetHandler(functionABI.Name)
	if abi == nil || handler == nil {
		return nil, nil, fmt.Errorf("unknown function: %s", functionABI.Name)
	}
	params, err := handler.ValidateParams(ctx, domainConfig, tx.FunctionParamsJson)
	if err != nil {
		return nil, nil, fmt.Errorf("failed to validate function params. %s", err)
	}

	signature, _, err := abi.SolidityDefCtx(ctx)
	if err != nil {
		return nil, nil, err
	}
	if tx.FunctionSignature != signature {
		return nil, nil, fmt.Errorf("unexpected signature for function '%s': expected=%s actual=%s", functionABI.Name, signature, tx.FunctionSignature)
	}

	contractAddress, err := ethtypes.NewAddress(tx.ContractInfo.ContractAddress)
	if err != nil {
		return nil, nil, fmt.Errorf("failed to decode contract address. %s", err)
	}

	return &types.ParsedTransaction{
		Transaction:     tx,
		FunctionABI:     &functionABI,
		ContractAddress: contractAddress,
		DomainConfig:    domainConfig,
		Params:          params,
	}, handler, nil
}

func (z *Zeto) FindCoins(ctx context.Context, contractAddress ethtypes.Address0xHex, query string) ([]*types.ZetoCoin, error) {
	states, err := z.findAvailableStates(ctx, contractAddress.String(), query)
	if err != nil {
		return nil, fmt.Errorf("failed to find available states. %s", err)
	}

	coins := make([]*types.ZetoCoin, len(states))
	for i, state := range states {
		if coins[i], err = z.makeCoin(state.DataJson); err != nil {
			return nil, err
		}
	}
	return coins, err
}

func (z *Zeto) registerEventSignatures(eventAbis abi.ABI) {
	for _, event := range eventAbis.Events() {
		switch event.Name {
		case "UTXOMint":
			z.mintSignature = event.SolString()
		case "UTXOTransfer":
			z.transferSignature = event.SolString()
		case "UTXOTransferWithEncryptedValues":
			z.transferWithEncSignature = event.SolString()
		}
	}
}

func (z *Zeto) HandleEventBatch(ctx context.Context, req *prototk.HandleEventBatchRequest) (*prototk.HandleEventBatchResponse, error) {
<<<<<<< HEAD
	var events []*blockindexer.EventWithData
	if err := json.Unmarshal([]byte(req.JsonEvents), &events); err != nil {
		return nil, fmt.Errorf("failed to unmarshal events. %s", err)
	}
	bytes, err := tktypes.ParseHexBytes(ctx, req.ConfigBytes)
=======
	cv, err := types.DomainInstanceConfigABI.DecodeABIData(req.ContractInfo.ContractConfig, 0)
>>>>>>> 97ffa551
	if err != nil {
		return nil, fmt.Errorf("failed to parse domain instance config bytes. %s", err)
	}
	cv, err := types.DomainInstanceConfigABI.DecodeABIDataCtx(ctx, bytes, 0)
	if err != nil {
		return nil, fmt.Errorf("failed to decode domain instance config. %s", err)
	}
	j, err := cv.JSON()
	if err != nil {
		return nil, err
	}
	domainConfig := &types.DomainInstanceConfig{}
	if err := json.Unmarshal(j, domainConfig); err != nil {
		return nil, err
	}
	contractAddress, err := tktypes.ParseEthAddress(req.ContractInfo.ContractAddress)
	if err != nil {
		return nil, err
	}

	var res prototk.HandleEventBatchResponse
<<<<<<< HEAD
	var errors []string
	for _, ev := range events {
		var err error
		switch ev.SoliditySignature {
		case z.mintSignature:
			err = z.handleMintEvent(ctx, ev, domainConfig.TokenName, &res)
		case z.transferSignature:
			err = z.handleTransferEvent(ctx, ev, domainConfig.TokenName, &res)
		case z.transferWithEncSignature:
			err = z.handleTransferWithEncryptionEvent(ctx, ev, domainConfig.TokenName, &res)
		}
		if err != nil {
			errors = append(errors, err.Error())
=======
	for _, ev := range req.Events {
		switch ev.SoliditySignature {
		case z.mintSignature:
			var mint MintEvent
			if err := json.Unmarshal([]byte(ev.DataJson), &mint); err == nil {
				txID := decodeTransactionData(mint.Data)
				res.TransactionsComplete = append(res.TransactionsComplete, &prototk.CompletedTransaction{
					TransactionId: txID.String(),
					Location:      ev.Location,
				})
				res.ConfirmedStates = append(res.ConfirmedStates, parseStatesFromEvent(txID, mint.Outputs)...)
				if domainConfig.TokenName == constants.TOKEN_ANON_NULLIFIER {
					newStates, err := z.updateMerkleTree(txID, domainConfig.TokenName, *contractAddress, mint.Outputs)
					if err != nil {
						return nil, err
					}
					res.NewStates = append(res.NewStates, newStates...)
				}
			} else {
				log.L(ctx).Errorf("Failed to unmarshal mint event: %s", err)
			}
		case z.transferSignature:
			var transfer TransferEvent
			if err := json.Unmarshal([]byte(ev.DataJson), &transfer); err == nil {
				txID := decodeTransactionData(transfer.Data)
				res.TransactionsComplete = append(res.TransactionsComplete, &prototk.CompletedTransaction{
					TransactionId: txID.String(),
					Location:      ev.Location,
				})
				res.SpentStates = append(res.SpentStates, parseStatesFromEvent(txID, transfer.Inputs)...)
				res.ConfirmedStates = append(res.ConfirmedStates, parseStatesFromEvent(txID, transfer.Outputs)...)
				if domainConfig.TokenName == constants.TOKEN_ANON_NULLIFIER {
					newStates, err := z.updateMerkleTree(txID, domainConfig.TokenName, *contractAddress, transfer.Outputs)
					if err != nil {
						return nil, err
					}
					res.NewStates = append(res.NewStates, newStates...)
				}
			} else {
				log.L(ctx).Errorf("Failed to unmarshal transfer event: %s", err)
			}
		case z.transferWithEncSignature:
			var transfer TransferWithEncryptedValuesEvent
			if err := json.Unmarshal([]byte(ev.DataJson), &transfer); err == nil {
				txID := decodeTransactionData(transfer.Data)
				res.TransactionsComplete = append(res.TransactionsComplete, &prototk.CompletedTransaction{
					TransactionId: txID.String(),
					Location:      ev.Location,
				})
				res.SpentStates = append(res.SpentStates, parseStatesFromEvent(txID, transfer.Inputs)...)
				res.ConfirmedStates = append(res.ConfirmedStates, parseStatesFromEvent(txID, transfer.Outputs)...)
				if domainConfig.TokenName == constants.TOKEN_ANON_NULLIFIER {
					newStates, err := z.updateMerkleTree(txID, domainConfig.TokenName, *contractAddress, transfer.Outputs)
					if err != nil {
						return nil, err
					}
					res.NewStates = append(res.NewStates, newStates...)
				}
			} else {
				log.L(ctx).Errorf("Failed to unmarshal transfer with encrypted values event: %s", err)
			}
>>>>>>> 97ffa551
		}
	}
	if len(errors) > 0 {
		return &res, fmt.Errorf("failed to handle events %s", formatErrors(errors))
	}
	return &res, nil
}

func (z *Zeto) GetVerifier(ctx context.Context, req *prototk.GetVerifierRequest) (*prototk.GetVerifierResponse, error) {
	verifier, err := z.snarkProver.GetVerifier(ctx, req.Algorithm, req.VerifierType, req.PrivateKey)
	if err != nil {
		return nil, fmt.Errorf("failed to get verifier. %s", err)
	}
	return &prototk.GetVerifierResponse{
		Verifier: verifier,
	}, nil
}

func (z *Zeto) Sign(ctx context.Context, req *prototk.SignRequest) (*prototk.SignResponse, error) {
	proof, err := z.snarkProver.Sign(ctx, req.Algorithm, req.PayloadType, req.PrivateKey, req.Payload)
	if err != nil {
		return nil, fmt.Errorf("failed to sign. %s", err)
	}
	return &prototk.SignResponse{
		Payload: proof,
	}, nil
}

func (z *Zeto) handleMintEvent(ctx context.Context, ev *blockindexer.EventWithData, tokenName string, res *prototk.HandleEventBatchResponse) error {
	var mint MintEvent
	if err := json.Unmarshal(ev.Data, &mint); err == nil {
		txID := decodeTransactionData(mint.Data)
		if txID == nil {
			log.L(ctx).Errorf("Failed to decode transaction data for mint event: %s. Skip to the next event", mint.Data)
			return nil
		}
		res.TransactionsComplete = append(res.TransactionsComplete, txID.String())
		res.ConfirmedStates = append(res.ConfirmedStates, parseStatesFromEvent(txID, mint.Outputs)...)
		if tokenName == constants.TOKEN_ANON_NULLIFIER {
			newStates, err := z.updateMerkleTree(txID, tokenName, ev.Address, mint.Outputs)
			if err != nil {
				return fmt.Errorf("failed to update merkle tree for the UTXOMint event. %s", err)
			}
			res.NewStates = append(res.NewStates, newStates...)
		}
	} else {
		log.L(ctx).Errorf("Failed to unmarshal mint event: %s", err)
	}
	return nil
}

func (z *Zeto) handleTransferEvent(ctx context.Context, ev *blockindexer.EventWithData, tokenName string, res *prototk.HandleEventBatchResponse) error {
	var transfer TransferEvent
	if err := json.Unmarshal(ev.Data, &transfer); err == nil {
		txID := decodeTransactionData(transfer.Data)
		if txID == nil {
			log.L(ctx).Errorf("Failed to decode transaction data for transfer event: %s. Skip to the next event", transfer.Data)
			return nil
		}
		res.TransactionsComplete = append(res.TransactionsComplete, txID.String())
		res.SpentStates = append(res.SpentStates, parseStatesFromEvent(txID, transfer.Inputs)...)
		res.ConfirmedStates = append(res.ConfirmedStates, parseStatesFromEvent(txID, transfer.Outputs)...)
		if tokenName == constants.TOKEN_ANON_NULLIFIER {
			newStates, err := z.updateMerkleTree(txID, tokenName, ev.Address, transfer.Outputs)
			if err != nil {
				return fmt.Errorf("failed to update merkle tree for the UTXOTransfer event. %s", err)
			}
			res.NewStates = append(res.NewStates, newStates...)
		}
	} else {
		log.L(ctx).Errorf("Failed to unmarshal transfer event: %s", err)
	}
	return nil
}

func (z *Zeto) handleTransferWithEncryptionEvent(ctx context.Context, ev *blockindexer.EventWithData, tokenName string, res *prototk.HandleEventBatchResponse) error {
	var transfer TransferWithEncryptedValuesEvent
	if err := json.Unmarshal(ev.Data, &transfer); err == nil {
		txID := decodeTransactionData(transfer.Data)
		if txID == nil {
			log.L(ctx).Errorf("Failed to decode transaction data for transfer event: %s. Skip to the next event", transfer.Data)
			return nil
		}
		res.TransactionsComplete = append(res.TransactionsComplete, txID.String())
		res.SpentStates = append(res.SpentStates, parseStatesFromEvent(txID, transfer.Inputs)...)
		res.ConfirmedStates = append(res.ConfirmedStates, parseStatesFromEvent(txID, transfer.Outputs)...)
		if tokenName == constants.TOKEN_ANON_NULLIFIER {
			newStates, err := z.updateMerkleTree(txID, tokenName, ev.Address, transfer.Outputs)
			if err != nil {
				return fmt.Errorf("failed to update merkle tree for the UTXOTransfer event. %s", err)
			}
			res.NewStates = append(res.NewStates, newStates...)
		}
	} else {
		log.L(ctx).Errorf("Failed to unmarshal transfer event: %s", err)
	}
	return nil
}

func (z *Zeto) updateMerkleTree(txID tktypes.HexBytes, tokenName string, address tktypes.EthAddress, output []tktypes.HexUint256) ([]*prototk.NewLocalState, error) {
	var newStates []*prototk.NewLocalState
	for _, out := range output {
		states, err := z.addOutputToMerkleTree(txID, tokenName, address, out)
		if err != nil {
			return nil, err
		}
		newStates = append(newStates, states...)
	}
	return newStates, nil
}

func (z *Zeto) addOutputToMerkleTree(txID tktypes.HexBytes, tokenName string, address tktypes.EthAddress, output tktypes.HexUint256) ([]*prototk.NewLocalState, error) {
	smtName := smt.MerkleTreeName(tokenName, address.Address0xHex())
	storage, tree, err := smt.New(z.Callbacks, smtName, address.Address0xHex(), z.merkleTreeRootSchema.Id, z.merkleTreeNodeSchema.Id)
	if err != nil {
		return nil, fmt.Errorf("failed to create Merkle tree for %s: %s", smtName, err)
	}
	idx, err := node.NewNodeIndexFromBigInt(output.Int())
	if err != nil {
		return nil, fmt.Errorf("failed to create node index for %s: %s", output.String(), err)
	}
	n := node.NewIndexOnly(idx)
	leaf, err := node.NewLeafNode(n)
	if err != nil {
		return nil, fmt.Errorf("failed to create leaf node for %s: %s", output.String(), err)
	}
	err = tree.AddLeaf(leaf)
	if err != nil {
		return nil, fmt.Errorf("failed to add leaf node for %s: %s", output.String(), err)
	}
	newStates := storage.GetNewStates()
	for _, state := range newStates {
		state.TransactionId = txID.String()
	}
	return newStates, nil
}

func encodeTransactionData(ctx context.Context, transaction *prototk.TransactionSpecification) (tktypes.HexBytes, error) {
	txID, err := tktypes.ParseHexBytes(ctx, transaction.TransactionId)
	if err != nil {
		return nil, fmt.Errorf("failed to parse transaction id. %s", err)
	}
	var data []byte
	data = append(data, types.ZetoTransactionData_V0...)
	data = append(data, txID...)
	return data, nil
}

func decodeTransactionData(data tktypes.HexBytes) (txID tktypes.HexBytes) {
	if len(data) < 4 {
		return nil
	}
	dataPrefix := data[0:4]
	if dataPrefix.String() != types.ZetoTransactionData_V0.String() {
		return nil
	}
	return data[4:]
}

func parseStatesFromEvent(txID tktypes.HexBytes, states []tktypes.HexUint256) []*prototk.StateUpdate {
	refs := make([]*prototk.StateUpdate, len(states))
	for i, state := range states {
		refs[i] = &prototk.StateUpdate{
			Id:            state.String(),
			TransactionId: txID.String(),
		}
	}
	return refs
}

func formatErrors(errors []string) string {
	msg := fmt.Sprintf("(failures=%d)", len(errors))
	for i, err := range errors {
		msg = fmt.Sprintf("%s. [%d]%s", msg, i, err)
	}
	return msg
}<|MERGE_RESOLUTION|>--- conflicted
+++ resolved
@@ -335,21 +335,9 @@
 }
 
 func (z *Zeto) HandleEventBatch(ctx context.Context, req *prototk.HandleEventBatchRequest) (*prototk.HandleEventBatchResponse, error) {
-<<<<<<< HEAD
-	var events []*blockindexer.EventWithData
-	if err := json.Unmarshal([]byte(req.JsonEvents), &events); err != nil {
-		return nil, fmt.Errorf("failed to unmarshal events. %s", err)
-	}
-	bytes, err := tktypes.ParseHexBytes(ctx, req.ConfigBytes)
-=======
 	cv, err := types.DomainInstanceConfigABI.DecodeABIData(req.ContractInfo.ContractConfig, 0)
->>>>>>> 97ffa551
-	if err != nil {
-		return nil, fmt.Errorf("failed to parse domain instance config bytes. %s", err)
-	}
-	cv, err := types.DomainInstanceConfigABI.DecodeABIDataCtx(ctx, bytes, 0)
-	if err != nil {
-		return nil, fmt.Errorf("failed to decode domain instance config. %s", err)
+	if err != nil {
+		return nil, fmt.Errorf("failed to abi decode domain instance config bytes. %s", err)
 	}
 	j, err := cv.JSON()
 	if err != nil {
@@ -361,87 +349,23 @@
 	}
 	contractAddress, err := tktypes.ParseEthAddress(req.ContractInfo.ContractAddress)
 	if err != nil {
-		return nil, err
+		return nil, fmt.Errorf("failed to parse contract address. %s", err)
 	}
 
 	var res prototk.HandleEventBatchResponse
-<<<<<<< HEAD
 	var errors []string
-	for _, ev := range events {
+	for _, ev := range req.Events {
 		var err error
 		switch ev.SoliditySignature {
 		case z.mintSignature:
-			err = z.handleMintEvent(ctx, ev, domainConfig.TokenName, &res)
+			err = z.handleMintEvent(ctx, ev, domainConfig.TokenName, *contractAddress, &res)
 		case z.transferSignature:
-			err = z.handleTransferEvent(ctx, ev, domainConfig.TokenName, &res)
+			err = z.handleTransferEvent(ctx, ev, domainConfig.TokenName, *contractAddress, &res)
 		case z.transferWithEncSignature:
-			err = z.handleTransferWithEncryptionEvent(ctx, ev, domainConfig.TokenName, &res)
+			err = z.handleTransferWithEncryptionEvent(ctx, ev, domainConfig.TokenName, *contractAddress, &res)
 		}
 		if err != nil {
 			errors = append(errors, err.Error())
-=======
-	for _, ev := range req.Events {
-		switch ev.SoliditySignature {
-		case z.mintSignature:
-			var mint MintEvent
-			if err := json.Unmarshal([]byte(ev.DataJson), &mint); err == nil {
-				txID := decodeTransactionData(mint.Data)
-				res.TransactionsComplete = append(res.TransactionsComplete, &prototk.CompletedTransaction{
-					TransactionId: txID.String(),
-					Location:      ev.Location,
-				})
-				res.ConfirmedStates = append(res.ConfirmedStates, parseStatesFromEvent(txID, mint.Outputs)...)
-				if domainConfig.TokenName == constants.TOKEN_ANON_NULLIFIER {
-					newStates, err := z.updateMerkleTree(txID, domainConfig.TokenName, *contractAddress, mint.Outputs)
-					if err != nil {
-						return nil, err
-					}
-					res.NewStates = append(res.NewStates, newStates...)
-				}
-			} else {
-				log.L(ctx).Errorf("Failed to unmarshal mint event: %s", err)
-			}
-		case z.transferSignature:
-			var transfer TransferEvent
-			if err := json.Unmarshal([]byte(ev.DataJson), &transfer); err == nil {
-				txID := decodeTransactionData(transfer.Data)
-				res.TransactionsComplete = append(res.TransactionsComplete, &prototk.CompletedTransaction{
-					TransactionId: txID.String(),
-					Location:      ev.Location,
-				})
-				res.SpentStates = append(res.SpentStates, parseStatesFromEvent(txID, transfer.Inputs)...)
-				res.ConfirmedStates = append(res.ConfirmedStates, parseStatesFromEvent(txID, transfer.Outputs)...)
-				if domainConfig.TokenName == constants.TOKEN_ANON_NULLIFIER {
-					newStates, err := z.updateMerkleTree(txID, domainConfig.TokenName, *contractAddress, transfer.Outputs)
-					if err != nil {
-						return nil, err
-					}
-					res.NewStates = append(res.NewStates, newStates...)
-				}
-			} else {
-				log.L(ctx).Errorf("Failed to unmarshal transfer event: %s", err)
-			}
-		case z.transferWithEncSignature:
-			var transfer TransferWithEncryptedValuesEvent
-			if err := json.Unmarshal([]byte(ev.DataJson), &transfer); err == nil {
-				txID := decodeTransactionData(transfer.Data)
-				res.TransactionsComplete = append(res.TransactionsComplete, &prototk.CompletedTransaction{
-					TransactionId: txID.String(),
-					Location:      ev.Location,
-				})
-				res.SpentStates = append(res.SpentStates, parseStatesFromEvent(txID, transfer.Inputs)...)
-				res.ConfirmedStates = append(res.ConfirmedStates, parseStatesFromEvent(txID, transfer.Outputs)...)
-				if domainConfig.TokenName == constants.TOKEN_ANON_NULLIFIER {
-					newStates, err := z.updateMerkleTree(txID, domainConfig.TokenName, *contractAddress, transfer.Outputs)
-					if err != nil {
-						return nil, err
-					}
-					res.NewStates = append(res.NewStates, newStates...)
-				}
-			} else {
-				log.L(ctx).Errorf("Failed to unmarshal transfer with encrypted values event: %s", err)
-			}
->>>>>>> 97ffa551
 		}
 	}
 	if len(errors) > 0 {
@@ -470,18 +394,21 @@
 	}, nil
 }
 
-func (z *Zeto) handleMintEvent(ctx context.Context, ev *blockindexer.EventWithData, tokenName string, res *prototk.HandleEventBatchResponse) error {
+func (z *Zeto) handleMintEvent(ctx context.Context, ev *prototk.OnChainEvent, tokenName string, contractAddress tktypes.EthAddress, res *prototk.HandleEventBatchResponse) error {
 	var mint MintEvent
-	if err := json.Unmarshal(ev.Data, &mint); err == nil {
+	if err := json.Unmarshal([]byte(ev.DataJson), &mint); err == nil {
 		txID := decodeTransactionData(mint.Data)
 		if txID == nil {
 			log.L(ctx).Errorf("Failed to decode transaction data for mint event: %s. Skip to the next event", mint.Data)
 			return nil
 		}
-		res.TransactionsComplete = append(res.TransactionsComplete, txID.String())
+		res.TransactionsComplete = append(res.TransactionsComplete, &prototk.CompletedTransaction{
+			TransactionId: txID.String(),
+			Location:      ev.Location,
+		})
 		res.ConfirmedStates = append(res.ConfirmedStates, parseStatesFromEvent(txID, mint.Outputs)...)
 		if tokenName == constants.TOKEN_ANON_NULLIFIER {
-			newStates, err := z.updateMerkleTree(txID, tokenName, ev.Address, mint.Outputs)
+			newStates, err := z.updateMerkleTree(txID, tokenName, contractAddress, mint.Outputs)
 			if err != nil {
 				return fmt.Errorf("failed to update merkle tree for the UTXOMint event. %s", err)
 			}
@@ -493,19 +420,22 @@
 	return nil
 }
 
-func (z *Zeto) handleTransferEvent(ctx context.Context, ev *blockindexer.EventWithData, tokenName string, res *prototk.HandleEventBatchResponse) error {
+func (z *Zeto) handleTransferEvent(ctx context.Context, ev *prototk.OnChainEvent, tokenName string, contractAddress tktypes.EthAddress, res *prototk.HandleEventBatchResponse) error {
 	var transfer TransferEvent
-	if err := json.Unmarshal(ev.Data, &transfer); err == nil {
+	if err := json.Unmarshal([]byte(ev.DataJson), &transfer); err == nil {
 		txID := decodeTransactionData(transfer.Data)
 		if txID == nil {
 			log.L(ctx).Errorf("Failed to decode transaction data for transfer event: %s. Skip to the next event", transfer.Data)
 			return nil
 		}
-		res.TransactionsComplete = append(res.TransactionsComplete, txID.String())
+		res.TransactionsComplete = append(res.TransactionsComplete, &prototk.CompletedTransaction{
+			TransactionId: txID.String(),
+			Location:      ev.Location,
+		})
 		res.SpentStates = append(res.SpentStates, parseStatesFromEvent(txID, transfer.Inputs)...)
 		res.ConfirmedStates = append(res.ConfirmedStates, parseStatesFromEvent(txID, transfer.Outputs)...)
 		if tokenName == constants.TOKEN_ANON_NULLIFIER {
-			newStates, err := z.updateMerkleTree(txID, tokenName, ev.Address, transfer.Outputs)
+			newStates, err := z.updateMerkleTree(txID, tokenName, contractAddress, transfer.Outputs)
 			if err != nil {
 				return fmt.Errorf("failed to update merkle tree for the UTXOTransfer event. %s", err)
 			}
@@ -517,19 +447,22 @@
 	return nil
 }
 
-func (z *Zeto) handleTransferWithEncryptionEvent(ctx context.Context, ev *blockindexer.EventWithData, tokenName string, res *prototk.HandleEventBatchResponse) error {
+func (z *Zeto) handleTransferWithEncryptionEvent(ctx context.Context, ev *prototk.OnChainEvent, tokenName string, contractAddress tktypes.EthAddress, res *prototk.HandleEventBatchResponse) error {
 	var transfer TransferWithEncryptedValuesEvent
-	if err := json.Unmarshal(ev.Data, &transfer); err == nil {
+	if err := json.Unmarshal([]byte(ev.DataJson), &transfer); err == nil {
 		txID := decodeTransactionData(transfer.Data)
 		if txID == nil {
 			log.L(ctx).Errorf("Failed to decode transaction data for transfer event: %s. Skip to the next event", transfer.Data)
 			return nil
 		}
-		res.TransactionsComplete = append(res.TransactionsComplete, txID.String())
+		res.TransactionsComplete = append(res.TransactionsComplete, &prototk.CompletedTransaction{
+			TransactionId: txID.String(),
+			Location:      ev.Location,
+		})
 		res.SpentStates = append(res.SpentStates, parseStatesFromEvent(txID, transfer.Inputs)...)
 		res.ConfirmedStates = append(res.ConfirmedStates, parseStatesFromEvent(txID, transfer.Outputs)...)
 		if tokenName == constants.TOKEN_ANON_NULLIFIER {
-			newStates, err := z.updateMerkleTree(txID, tokenName, ev.Address, transfer.Outputs)
+			newStates, err := z.updateMerkleTree(txID, tokenName, contractAddress, transfer.Outputs)
 			if err != nil {
 				return fmt.Errorf("failed to update merkle tree for the UTXOTransfer event. %s", err)
 			}
