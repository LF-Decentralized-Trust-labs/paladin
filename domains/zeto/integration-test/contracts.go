--- conflicted
+++ resolved
@@ -206,8 +206,8 @@
 	if !ok {
 		return fmt.Errorf("verifier contract %s not found among the deployed contracts", verifierName)
 	}
-	params.Implementation.Verifier = verifierAddr.String()
-	if params.Implementation.Verifier == "" {
+	params.Implementation.Verifiers.Verifier = verifierAddr.String()
+	if params.Implementation.Verifiers.Verifier == "" {
 		return nil
 	}
 
@@ -216,7 +216,7 @@
 		if !ok {
 			return fmt.Errorf("batch verifier contract %s not found among the deployed contracts", batchVerifierName)
 		}
-		params.Implementation.BatchVerifier = batchVerifierAddr.String()
+		params.Implementation.Verifiers.BatchVerifier = batchVerifierAddr.String()
 	}
 
 	if depositVerifierName != "" {
@@ -224,7 +224,7 @@
 		if !ok {
 			return fmt.Errorf("deposit verifier contract not found among the deployed contracts")
 		}
-		params.Implementation.DepositVerifier = depositVerifierAddr.String()
+		params.Implementation.Verifiers.DepositVerifier = depositVerifierAddr.String()
 	}
 
 	if withdrawVerifierName != "" {
@@ -232,39 +232,15 @@
 		if !ok {
 			return fmt.Errorf("withdraw verifier contract not found among the deployed contracts")
 		}
-		params.Implementation.WithdrawVerifier = withdrawVerifierAddr.String()
-	}
-<<<<<<< HEAD
-	lockVerifierAddr, ok := domainContracts.deployedContracts[lockVerifierName]
-	if !ok {
-		lockVerifierAddr = tktypes.MustEthAddress("0x0000000000000000000000000000000000000000")
-	}
-	batchLockVerifierAddr, ok := domainContracts.deployedContracts[batchLockVerifierName]
-	if !ok {
-		batchLockVerifierAddr = tktypes.MustEthAddress("0x0000000000000000000000000000000000000000")
-	}
-	params := &setImplementationParams{
-		Name: name,
-		Implementation: implementationInfo{
-			Implementation: implAddr.String(),
-			Verifiers: verifiersInfo{
-				Verifier:              verifierAddr.String(),
-				BatchVerifier:         batchVerifierAddr.String(),
-				DepositVerifier:       depositVerifierAddr.String(),
-				WithdrawVerifier:      withdrawVerifierAddr.String(),
-				BatchWithdrawVerifier: batchWithdrawVerifierAddr.String(),
-				LockVerifier:          lockVerifierAddr.String(),
-				BatchLockVerifier:     batchLockVerifierAddr.String(),
-			},
-		},
-=======
+		params.Implementation.Verifiers.WithdrawVerifier = withdrawVerifierAddr.String()
+	}
 
 	if batchWithdrawVerifierName != "" {
 		batchWithdrawVerifierAddr, ok := domainContracts.deployedContracts[batchWithdrawVerifierName]
 		if !ok {
 			return fmt.Errorf("batch withdraw verifier contract not found among the deployed contracts")
 		}
-		params.Implementation.BatchWithdrawVerifier = batchWithdrawVerifierAddr.String()
+		params.Implementation.Verifiers.BatchWithdrawVerifier = batchWithdrawVerifierAddr.String()
 	}
 
 	if lockVerifierName != "" {
@@ -272,7 +248,7 @@
 		if !ok {
 			return fmt.Errorf("lock verifier contract not found among the deployed contracts")
 		}
-		params.Implementation.LockVerifier = lockVerifierAddr.String()
+		params.Implementation.Verifiers.LockVerifier = lockVerifierAddr.String()
 	}
 
 	if batchLockVerifierName != "" {
@@ -280,8 +256,7 @@
 		if !ok {
 			return fmt.Errorf("batch lock verifier contract not found among the deployed contracts")
 		}
-		params.Implementation.BatchLockVerifier = batchLockVerifierAddr.String()
->>>>>>> 9f7585ec
+		params.Implementation.Verifiers.BatchLockVerifier = batchLockVerifierAddr.String()
 	}
 
 	_, err := tb.ExecTransactionSync(ctx, &pldapi.TransactionInput{
