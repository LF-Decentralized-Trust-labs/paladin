--- conflicted
+++ resolved
@@ -47,67 +47,9 @@
     coreProtoCompiled project(path: ":core:go", configuration: "protoCompiled")
 }
 
-task installZeto(type: Exec) {
-    workingDir "${rootDir}/zeto/solidity"
-
-    executable 'npm'
-    args 'install'
-    inputs.files("package.json")
-    outputs.files("package-lock.json")
-    outputs.dir("node_modules")
-}
-
-task compileZeto(type: Exec, dependsOn: installZeto) {
-    workingDir "${rootDir}/zeto/solidity"
-
-    executable 'npx'
-    args 'hardhat'
-    args 'compile'
-
-    inputs.files(fileTree(dir: "../../zeto/solidity", include: "**/*.sol"))
-}
-
-task copySolidity(type: Copy, dependsOn: [compileZeto, ":solidity:compile"]) {
-    inputs.files(fileTree("${rootDir}/zeto/solidity/artifacts"))
-    from fileTree("${rootDir}/zeto/solidity/artifacts") {
-        include 'contracts/zeto_anon.sol/Zeto_Anon.json'
-        include 'contracts/zeto_anon_enc.sol/Zeto_AnonEnc.json'
-        include 'contracts/zeto_nf_anon.sol/Zeto_NfAnon.json'
-        include 'contracts/lib/verifier_anon.sol/Groth16Verifier_Anon.json'
-        include 'contracts/lib/verifier_anon_enc.sol/Groth16Verifier_AnonEnc.json'
-        include 'contracts/lib/verifier_nf_anon.sol/Groth16Verifier_NfAnon.json'
-        include 'contracts/lib/verifier_check_hashes_value.sol/Groth16Verifier_CheckHashesValue.json'
-        include 'contracts/lib/verifier_check_inputs_outputs_value.sol/Groth16Verifier_CheckInputsOutputsValue.json'
-    }
-    from fileTree("${rootDir}/solidity/artifacts") {
-        include 'contracts/zeto/ZetoFactory.sol/ZetoFactory.json'
-    }
-    into 'internal/zeto/abis'
-
-    // Flatten all paths into the destination folder
-    eachFile { path = name }
-    includeEmptyDirs = false
-}
-
 task downloadZetoProver {
     def outname = "zeto-wasm-${zetoVersion}.tar.gz"
     def url = "https://github.com/hyperledger-labs/zeto/releases/download/${zetoVersion}/${outname}"
-<<<<<<< HEAD
-    def f = new File(toolsOut, outname)
-    doFirst {
-        mkdir(f.parent)
-        new URL(url).withInputStream{ i -> f.withOutputStream{ it << i }}
-        f.setExecutable(true)
-        mkdir(zkpOut)
-    }
-    outputs.file(f)
-}
-
-task downloadZetoTestProvingKeys {
-    def outname = "zeto-test-proving-keys-${zetoVersion}.tar.gz"
-    def url = "https://github.com/hyperledger-labs/zeto/releases/download/${zetoVersion}/${outname}"
-=======
->>>>>>> e81aefc6
     def f = new File(toolsOut, outname)
     doFirst {
         mkdir(f.parent)
@@ -117,29 +59,20 @@
     outputs.file(f)
 }
 
-<<<<<<< HEAD
-task extractZetoProver(type: Exec, dependsOn: [downloadZetoProver]) {
-    executable 'tar'
-    args '-xzvf'
-    args "${toolsOut}/zeto-wasm-${zetoVersion}.tar.gz"
-    workingDir zkpOut
-
-    environment "CIRCUITS_ROOT", zkpOut
-
-    inputs.dir(workingDir)
-    outputs.dir(zkpOut)
+task downloadZetoTestProvingKeys {
+    def outname = "zeto-test-proving-keys-${zetoVersion}.tar.gz"
+    def url = "https://github.com/hyperledger-labs/zeto/releases/download/${zetoVersion}/${outname}"
+    def f = new File(toolsOut, outname)
+    doFirst {
+        mkdir(f.parent)
+        new URL(url).withInputStream{ i -> f.withOutputStream{ it << i }}
+        f.setExecutable(true)
+    }
+    outputs.file(f)
 }
 
-task extractZetoTestProvingKeys(type: Exec, dependsOn: [extractZetoProver, downloadZetoTestProvingKeys]) {
-    executable 'tar'
-    args '-xzvf'
-    args "${toolsOut}/zeto-test-proving-keys-${zetoVersion}.tar.gz"
-    workingDir zkpOut
-
-    environment "PROVING_KEYS_ROOT", zkpOut
-=======
-task downloadZetoTestProvingKeys {
-    def outname = "zeto-test-proving-keys-${zetoVersion}.tar.gz"
+task downloadZetoCompiledContracts {
+    def outname = "zeto-contracts-${zetoVersion}.tar.gz"
     def url = "https://github.com/hyperledger-labs/zeto/releases/download/${zetoVersion}/${outname}"
     def f = new File(toolsOut, outname)
     doFirst {
@@ -154,9 +87,31 @@
     from tarTree("${toolsOut}/zeto-wasm-${zetoVersion}.tar.gz")
     from tarTree("${toolsOut}/zeto-test-proving-keys-${zetoVersion}.tar.gz")
     into zkpOut
->>>>>>> e81aefc6
 
     outputs.dir(zkpOut)
+}
+
+task extractZetoContracts(type: Copy, dependsOn: [downloadZetoCompiledContracts]) {
+    from tarTree("${toolsOut}/zeto-contracts-${zetoVersion}.tar.gz")
+    into "${zkpOut}/contracts"
+
+    outputs.dir(zkpOut)
+}
+
+task copySolidity(type: Copy, dependsOn: [extractZetoContracts, ":solidity:compile"]) {
+    inputs.files(fileTree("${zkpOut}/contracts"))
+    from fileTree("${zkpOut}/contracts") {
+        include '**/*.json'
+        exclude '**/*.dbg.json'
+    }
+    from fileTree("${rootDir}/solidity/artifacts") {
+        include 'contracts/zeto/ZetoFactory.sol/ZetoFactory.json'
+    }
+    into 'internal/zeto/abis'
+
+    // Flatten all paths into the destination folder
+    eachFile { path = name }
+    includeEmptyDirs = false
 }
 
 task test(type: Exec) {
@@ -181,12 +136,7 @@
     args "-test.gocoverdir=${projectDir}/coverage"
 
     dependsOn copySolidity
-<<<<<<< HEAD
-    dependsOn extractZetoProver
-    dependsOn extractZetoTestProvingKeys
-=======
     dependsOn extractZetoProverArtifacts
->>>>>>> e81aefc6
     dependsOn ':testinfra:startTestInfra'
     helpers.dumpLogsOnFailure(it, ':testinfra:startTestInfra')
 }
