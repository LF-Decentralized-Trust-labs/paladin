/*
 * Copyright © 2024 Kaleido, Inc.
 *
 * Licensed under the Apache License, Version 2.0 (the "License"); you may not use this file except in compliance with
 * the License. You may obtain a copy of the License at
 *
 * http://www.apache.org/licenses/LICENSE-2.0
 *
 * Unless required by applicable law or agreed to in writing, software distributed under the License is distributed on
 * an "AS IS" BASIS, WITHOUT WARRANTIES OR CONDITIONS OF ANY KIND, either express or implied. See the License for the
 * specific language governing permissions and limitations under the License.
 *
 * SPDX-License-Identifier: Apache-2.0
 */

configurations {
    // Resolvable configurations
    contractCompile {
        canBeConsumed = false
        canBeResolved = true
    }
    zetoArtifacts {
        canBeConsumed = false
        canBeResolved = true
    }
    zetoGoSource {
        canBeConsumed = false
        canBeResolved = true
    }
    poseidonArtifacts {
        canBeConsumed = false
        canBeResolved = true
    }
}

dependencies {
    contractCompile project(path: ":solidity", configuration: "compiledContracts")
    zetoArtifacts project(path: ":domains:zeto", configuration: "zetoArtifacts")
    zetoGoSource project(path: ":domains:zeto", configuration: "goSource")
    poseidonArtifacts project(path: ":domains:zeto", configuration: "poseidonArtifacts")
}

ext {
    clusterName = project.hasProperty('clusterName') ? project.clusterName : 'paladin' 
    namespace = project.hasProperty('namespace') ? project.namespace : 'default' // Default namespace is 'default' 
    deleteCluster = project.hasProperty('deleteCluster') ? project.deleteCluster.toBoolean() : false // By default, do not delete the cluster
    buildPaladin = project.hasProperty('buildPaladin') ? project.buildPaladin == 'true' : true // Default is to build Paladin
    buildOperator = project.hasProperty('buildOperator') ? project.buildOperator == 'true' : true // Default is to build the operator
}

def printClusterStatus(String namespace) {
    def getAllCommand = ["kubectl", "get", "all", "-n", namespace]
    def getAllProcess = getAllCommand.execute()
    getAllProcess.waitFor()
    println getAllProcess.in.text.trim()
} 

def verifyResourceCreated(String namespace, String resourceType, String resourceName, int timeoutSeconds = 60) {
    
    // Wait for resource creation
    def existsCommand = ["kubectl", "wait", "--for=create", "${resourceType}", "${resourceName}", "-n", namespace, "--timeout=${timeoutSeconds}s"]
    def existsProcess = existsCommand.execute()
    existsProcess.waitFor()
    println "Creation Output: ${existsProcess.text}"

    if (existsProcess.exitValue() != 0) {
        printClusterStatus(namespace)
        throw new Exception("Resource ${resourceType}/${resourceName} (${namespace}) was not created within the expected time.")
    }
}

def verifyResourceReady(String namespace, String resourceType, String resourceName, String condition, int timeoutSeconds = 60) {

    // Wait for resource to meet expected condition
    def waitCommand = ["kubectl", "wait", "--for=${condition}", "${resourceType}", "${resourceName}", "-n", namespace, "--timeout=${timeoutSeconds}s"]
    def waitProcess = waitCommand.execute()
    waitProcess.waitFor()
    println "Wait Output: ${waitProcess.text}"

    if (waitProcess.exitValue() != 0) {
        printClusterStatus(namespace)
        throw new Exception("Resource ${resourceType}/${resourceName} (${namespace}) was not ready in the expected time.")
    }
    printClusterStatus(namespace)
}

task copySolidity(type: Copy, dependsOn: [":domains:noto:copySolidity"]) {
    inputs.files(configurations.contractCompile)
    from fileTree(configurations.contractCompile.asPath) {
        include 'contracts/registry/IdentityRegistry.sol/IdentityRegistry.json'
        include 'contracts/domains/noto/NotoFactory.sol/NotoFactory.json'
        include 'contracts/domains/pente/PenteFactory.sol/PenteFactory.json'
        include 'contracts/private/NotoTrackerERC20.sol/NotoTrackerERC20.json'
        include 'contracts/testcontracts/ERC20Simple.sol/ERC20Simple.json'
        include 'contracts/shared/BondTrackerPublic.sol/BondTrackerPublic.json'
        include 'contracts/private/BondTracker.sol/BondTracker.json'
        include 'contracts/private/BondSubscription.sol/BondSubscription.json'
    }
    into 'test/e2e/abis'

    // Flatten all paths into the destination folder
    eachFile { path = name }
    includeEmptyDirs = false
}

task copyZetoSolidity(type: Copy) {
    inputs.files(configurations.zetoArtifacts)
    inputs.files(configurations.poseidonArtifacts)
    inputs.files(configurations.contractCompile)
    from fileTree(configurations.zetoArtifacts.asPath) {
        include 'artifacts/contracts/**/*.json'
        include 'artifacts/@iden3/contracts/**/*.json'
        exclude '**/*.dbg.json'
    }
    from fileTree(configurations.poseidonArtifacts.asPath) {
        include 'Poseidon2.json'
        include 'Poseidon3.json'
    }
    from fileTree(configurations.contractCompile.asPath) {
        include 'contracts/registry/IdentityRegistry.sol/IdentityRegistry.json'
        include 'contracts/domains/zeto/ZetoFactory.sol/ZetoFactory.json'
    }
    into 'test/e2e/abis/zeto'

    // Flatten all paths into the destination folder
    eachFile { path = name }
    includeEmptyDirs = false
}

task buildContractSamples(type: Exec, dependsOn: [copySolidity, copyZetoSolidity]) {
    commandLine "go", "run", "./contractpkg", "./contractpkg/contract_map.json", "true"
}

// Task to build the Paladin image from the parent project
task buildPaladinImage {
    dependsOn ':docker' // Builds the Paladin image in the parent project
}

// Task to build the operator Docker image
task docker(type: Exec) {
    executable 'make'
    args 'docker-build'
}

// Task to build the Paladin image from the parent project
task buildOperatorImage {
    dependsOn ':operator:docker' // Builds the Paladin image in the parent project
}

// Task to start the Kind cluster
task startKindCluster(type: Exec) {
    executable 'make'
    args 'kind-start'
    args "CLUSTER_NAME=${clusterName}"
}

// Task to load images into the Kind cluster
task promoteKindImages(type: Exec, dependsOn: [
    startKindCluster
]) {
    if (buildPaladin) {
        dependsOn buildPaladinImage
    }
    if (buildOperator) {
        dependsOn buildOperatorImage
    }
    executable 'make'
    args 'kind-promote'
    args "CLUSTER_NAME=${clusterName}"
}

task prepareCRDsChart(type: Exec) {
    executable 'make'
    args 'prepare-crd-chart'
}

// Task to install Helm CRDs
task installCrds(type: Exec, dependsOn: [startKindCluster, prepareCRDsChart]){
    executable 'make'
    args 'install-crds'
}

task prepareOperatorChart(type: Exec, dependsOn: [buildContractSamples]) {
    executable 'make'
    args 'prepare-operator-chart'
}

// Task to install the operator using Helm
task installOperator(type: Exec, dependsOn: [installCrds, promoteKindImages, prepareOperatorChart]) {
    executable 'make'
    args 'helm-install'
    args "NAMESPACE=${namespace}"
}


// Task to verify the operator is running in the 'paladin' namespace
task verifyOperator(dependsOn: installOperator) {
    doLast {
        println 'Waiting for operator deployment to become ready...'
        verifyResourceReady(namespace, 'deployment', 'paladin-operator', 'condition=available')
    }
}

<<<<<<< HEAD
// Task to create the nodes
task createNode(type: Exec, dependsOn: [verifyOperator, buildContractSamples]) {
    executable 'make'
    args 'create-node'
    args "NAMESPACE=${namespace}"
}
=======
// // Task to create the nodes
// task createNode(type: Exec, dependsOn: verifyOperator) {
//     executable 'make'
//     args 'create-node'
//     args "NAMESPACE=${namespace}"
// }
>>>>>>> 3213ccb6

// // Task to verify the besu statefulSet
// task verifyBesu(dependsOn: createNode) {
//     doLast {
//         println 'Waiting for besu statefulSet to become ready...'

//         verifyResourceCreated(namespace, 'statefulset', 'besu-node1', 120)
//         verifyResourceReady(namespace, 'statefulset', 'besu-node1', 'jsonpath=.status.readyReplicas=1', 60)
//     }
// }

// // Task to verify the paladin statefulSet
// task verifyPaladin(dependsOn: createNode) {
//     doLast {
//         println 'Waiting for paladin statefulSet to become ready...'

//         verifyResourceCreated(namespace, 'statefulset', 'paladin-node1', 120)
//         verifyResourceReady(namespace, 'statefulset', 'paladin-node1', 'jsonpath=.status.readyReplicas=1', 60)
//     }
// }

<<<<<<< HEAD
// The 'deploy' runs the whole flow
task deploy(dependsOn: [copySolidity, copyZetoSolidity, createNode]) {
=======
// The 'deplay' runs the whole flow
task deploy(dependsOn: [copySolidity, copyZetoSolidity, verifyOperator]) {
>>>>>>> 3213ccb6
    doLast {
        println 'Deploy setup completed. Operator is running in the paladin namespace.'
    }
}

// The 'e2e' task runs the whole flow
task e2e(type: Exec, dependsOn: [deploy]) {
    executable 'make'
    args 'test-e2e'
    args "NAMESPACE=${namespace}"
    args "CLUSTER_NAME=${clusterName}"
}

 
// Task to clean up resources
task cleanCluster(type: Exec) {
    executable 'make'
    args 'clean'
    args "NAMESPACE=${namespace}"
    args "DELETE_CLUSTER=${deleteCluster}"
    args "CLUSTER_NAME=${clusterName}"
}

task clean {
    dependsOn cleanCluster
}

// Existing 'make' task
task make(type: Exec, dependsOn: [copySolidity, ":toolkit:go:protoc"]) {
<<<<<<< HEAD
    inputs.files(configurations.zetoGoSource)
=======
>>>>>>> 3213ccb6
    executable 'make'
}

task build {
    // Default 'build' task just builds as part of the main Paladin build.
    // The operator primary build and test is all docker, and runs in separate builds
    dependsOn make
}

// Task to update the Paladin image in the Kind cluster
task updatePaladinImage(type: Exec) {
    doFirst {
        buildOperator = false
        buildPaladin = true
    }
    dependsOn promoteKindImages 
    executable 'kubectl'
    args "rollout" 
    args "restart" 
    args "sts"
    args "paladin-node1"
    args "paladin-node2"
    args "paladin-node3"
}<|MERGE_RESOLUTION|>--- conflicted
+++ resolved
@@ -201,21 +201,12 @@
     }
 }
 
-<<<<<<< HEAD
-// Task to create the nodes
-task createNode(type: Exec, dependsOn: [verifyOperator, buildContractSamples]) {
-    executable 'make'
-    args 'create-node'
-    args "NAMESPACE=${namespace}"
-}
-=======
 // // Task to create the nodes
 // task createNode(type: Exec, dependsOn: verifyOperator) {
 //     executable 'make'
 //     args 'create-node'
 //     args "NAMESPACE=${namespace}"
 // }
->>>>>>> 3213ccb6
 
 // // Task to verify the besu statefulSet
 // task verifyBesu(dependsOn: createNode) {
@@ -237,13 +228,8 @@
 //     }
 // }
 
-<<<<<<< HEAD
 // The 'deploy' runs the whole flow
-task deploy(dependsOn: [copySolidity, copyZetoSolidity, createNode]) {
-=======
-// The 'deplay' runs the whole flow
 task deploy(dependsOn: [copySolidity, copyZetoSolidity, verifyOperator]) {
->>>>>>> 3213ccb6
     doLast {
         println 'Deploy setup completed. Operator is running in the paladin namespace.'
     }
@@ -273,10 +259,7 @@
 
 // Existing 'make' task
 task make(type: Exec, dependsOn: [copySolidity, ":toolkit:go:protoc"]) {
-<<<<<<< HEAD
     inputs.files(configurations.zetoGoSource)
-=======
->>>>>>> 3213ccb6
     executable 'make'
 }
 
