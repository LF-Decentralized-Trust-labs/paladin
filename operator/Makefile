--- conflicted
+++ resolved
@@ -226,13 +226,7 @@
 		--set operator.image.tag=${OPERATOR_IMAGE_TAG} \
 		--set paladin.image.repository=${PALADIN_IMAGE_NAME} \
 		--set paladin.image.tag=${PALADIN_IMAGE_TAG} \
-<<<<<<< HEAD
-		--set paladin.image.pullPolicy=PullNever \
-		--set prometheus.enabled=false \
-		--set mode=${MODE}
-=======
 		--set paladin.image.pullPolicy=IfNotPresent
->>>>>>> fc23fe79
 
 .PHONY: helm-uninstall-dependencies
 UNINSTALL_DEPENDENCIES ?= true  # default to uninstall dependencies
