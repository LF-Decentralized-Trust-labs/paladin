site_name: Paladin
repo_name: LF-Decentralized-Trust-labs/paladin
repo_url: https://github.com/LF-Decentralized-Trust-labs/paladin
theme:
  name: material
  custom_dir: overrides
  logo: assets/paladin-logo-light.svg
  logo_dark: assets/paladin-logo-dark.svg
  favicon: assets/paladin-icon-light.png
  icon:
    repo: fontawesome/brands/github
  palette:
    # Palette toggle for light mode
    - media: "(prefers-color-scheme: light)"
      scheme: paladin
      toggle:
        icon: material/brightness-7
        name: Switch to dark mode
    # Palette toggle for dark mode
    - media: "(prefers-color-scheme: dark)"
      scheme: paladin-dark
      toggle:
        icon: material/brightness-4
        name: Switch to light mode
  primary: custom
  features:
    - content.code.copy
    - navigation.expand
    - navigation.footer
    - navigation.instant
    - navigation.tabs
    - navigation.tabs.sticky
    - navigation.sidebar
    - navigation.tracking
    - navigation.path
    - navigation.indexes
extra_css:
  - stylesheets/paladin.css
markdown_extensions:
  - abbr
  - admonition
  - attr_list
  - def_list
  - footnotes
  - md_in_html
  - toc:
      permalink: true
      toc_depth: 3
  - pymdownx.arithmatex:
      generic: true
  - pymdownx.betterem:
      smart_enable: all
  - pymdownx.caret
  - pymdownx.details
  - pymdownx.emoji:
      emoji_index: !!python/name:material.extensions.emoji.twemoji
      emoji_generator: !!python/name:material.extensions.emoji.to_svg
  - pymdownx.highlight:
      anchor_linenums: true
  - pymdownx.inlinehilite
  - pymdownx.keys
  - pymdownx.magiclink:
      repo_url_shorthand: true
      user: squidfunk
      repo: mkdocs-material
  - pymdownx.mark
  - pymdownx.smartsymbols
  - pymdownx.superfences:
      custom_fences:
        - name: mermaid
          class: mermaid
          format: !!python/name:pymdownx.superfences.fence_code_format
  - pymdownx.tabbed:
      alternate_style: true
  - pymdownx.tasklist:
      custom_checkbox: true
  - pymdownx.tilde
plugins:
  - include-markdown:
      rewrite_relative_urls: false
  - literate-nav
  - search
  - mike
  - panzoom:
      full_screen: true
      include_selectors:
        - .zoomable-image
extra:
  analytics:
    provider: google
    property: !ENV GOOGLE_ANALYTICS_KEY
  version:
    provider: mike
  generator: false
exclude_docs: |
  _includes/
nav:
  - Introduction:
      - Introduction: index.md
      - Privacy Preserving Tokens: concepts/tokens.md
      - Private EVM Smart Contracts: concepts/private_evm.md
      - Advanced Cryptography: concepts/advanced_crypto.md
      - Atomic EVM Programmability: concepts/atomic_programmability.md
      - Full Enterprise Privacy Stack: concepts/full_stack.md
      - Cloud Native Runtime: concepts/cloud_native.md
  - Architecture:
      - Overview: architecture/overview.md
      - Programming model: architecture/programming_model.md
      - Domains: architecture/domains.md
      - Zeto - ZKP Tokens: architecture/zeto.md
      - Noto - Notarized Tokens: architecture/noto.md
      - Pente - EVM Privacy Groups: architecture/pente.md
      - Key management: architecture/key_management.md
      - State store: architecture/state_store.md
      - Atomic interop: architecture/atomic_interop.md
      - Data Transports & Registry: architecture/data_and_registry.md
      - Ledger Layers: architecture/ledger_layers.md
      - Distributed Sequencer Protocol: architecture/distributed_sequencer.md
  - Getting Started:
      - Installation:
          - Default Installation: getting-started/installation.md
          - Advanced Installation: getting-started/installation-advanced.md
          - Manual Installation: getting-started/installation-manual.md
      - User Interface: getting-started/user-interface.md
      - Troubleshooting: getting-started/troubleshooting.md
  - Tutorials:
<<<<<<< HEAD
      - Introduction: tutorials/index.md
      - Hello World: tutorials/hello-world.md
      - Public Smart Contract: tutorials/public-storage.md
      - Private Smart Contract: tutorials/private-storage.md
      - Notarized Tokens: tutorials/notarized-tokens.md
      - Bond Issuance: tutorials/bond-issuance.md
      - Wholesale CBDC: tutorials/zkp-cbdc.md
=======
    - Introduction: tutorials/index.md
    - Hello World: tutorials/hello-world.md
    - Public Smart Contract: tutorials/public-storage.md
    - Private Smart Contract: tutorials/private-storage.md
    - Notarized Tokens: tutorials/notarized-tokens.md
    - Wholesale CBDC: tutorials/zkp-cbdc.md
    - Private Stablecoin with KYC: tutorials/private-stablecoin.md
    - Bond Issuance: tutorials/bond-issuance.md
>>>>>>> cba57779
  - Reference:
      - APIs: reference/apis/*.md
      - Types: reference/types/*.md
      - Kubernetes CRDs: reference/crds/*.md
      - Architecture: reference/architecture.md
      - Commands: reference/commands.md
      - Roadmap: reference/roadmap.md
  - Contributing:
      - How to Contribute: contributing/how-to-contribute.md
      - Reporting a Bug: contributing/reporting-a-bug.md
      - Requesting a Change: contributing/requesting-a-change.md
      - Asking a Question: contributing/asking-a-question.md
  - FAQs: faqs.md
  - Glossary: glossary.md<|MERGE_RESOLUTION|>--- conflicted
+++ resolved
@@ -124,24 +124,14 @@
       - User Interface: getting-started/user-interface.md
       - Troubleshooting: getting-started/troubleshooting.md
   - Tutorials:
-<<<<<<< HEAD
       - Introduction: tutorials/index.md
       - Hello World: tutorials/hello-world.md
       - Public Smart Contract: tutorials/public-storage.md
       - Private Smart Contract: tutorials/private-storage.md
       - Notarized Tokens: tutorials/notarized-tokens.md
+      - Wholesale CBDC: tutorials/zkp-cbdc.md
+      - Private Stablecoin with KYC: tutorials/private-stablecoin.md
       - Bond Issuance: tutorials/bond-issuance.md
-      - Wholesale CBDC: tutorials/zkp-cbdc.md
-=======
-    - Introduction: tutorials/index.md
-    - Hello World: tutorials/hello-world.md
-    - Public Smart Contract: tutorials/public-storage.md
-    - Private Smart Contract: tutorials/private-storage.md
-    - Notarized Tokens: tutorials/notarized-tokens.md
-    - Wholesale CBDC: tutorials/zkp-cbdc.md
-    - Private Stablecoin with KYC: tutorials/private-stablecoin.md
-    - Bond Issuance: tutorials/bond-issuance.md
->>>>>>> cba57779
   - Reference:
       - APIs: reference/apis/*.md
       - Types: reference/types/*.md
