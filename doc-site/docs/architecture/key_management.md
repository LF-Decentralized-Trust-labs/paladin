# Key Management

<<<<<<< HEAD
> TODO: Well established architecture already being brought across to Paladin here (Lead: Matt Clarke)

![Key Management](../images/key_management.jpg){.zoomable-image}
=======
![Key Management](../images/key_management.jpg)
>>>>>>> fc23fe79

Key management in Paladin is designed to meet a complex set of requirements for enterprise
key management, spanning both the secure storage of key materials in advanced locations (HMS/SSM),
and dynamic usage of keys for many different identities/wallets/one-time use cases.

Paladin has the extra complexity over many Web3 technologies, that it doesn't just need to support
a single algorithm (such as SECP256K1). Instead it must support multiple privacy-perserving
approaches to signing - including the use of key materials directly during the formation of
Zero Knowledge Proofs (ZKP).

## Choices for the key administrator

This leads to some key decisions that must be made by the administrator responsible for the
Paladin node on how keys are managed.

### In-memory vs in-key-store signing

Advanced cryptographic storage systems such as Hardware Security Modules (HSM) and Software
Security Modules (SSM) / Vault technologies, are built on one very important principal:

_The key materials never leave the store_

There are two challenges to this in the Web3 domain:

1. **Algorithm / ZKP support** - HSM/SSM modules may not support all of the algorithms required
   for signing, or the ability to execute ZKP circuit provers natively.
2. **Numeracy of keys** - HSM/SSM modules are commonly optimized for high value keys, and
   thus generating/storing millions of single-use keys for anonymous TX transaction submission
   might be inefficient (on cost or performance)

Paladin lets you choose _use case by use case_ all within a single Paladin engine whether you
delegate signing into your key store using its internal cryptography, or whether you allow the
signing key to be loaded into the volatile memory of the `signing module` to perform the
cryptography.

### Paladin-embedded vs. remote signing modules

Because there are going to be cases where you perform in-memory signing, or proof generation,
you should be cautious about where the signing modules run that will hold those keys
in volatile memory.

- You might choose to have that happen embedded into the Paladin node
  - The shortest code path for performance
  - The simplest deployment architecture
- You might choose to run them on a completely separate infrastructure
  - In a more trusted network segment, with very limited secure key path for signing requests
  - Maybe co-located with your HSM with a local PKCS#11 interface
  - Maybe runtime-embedded into your SSM / Vault technology as a code-module

Paladin packages the signing module for maximum flexibility. You will see the majority of the quick start
setup guides, and kubernetes deployment samples, have it Paladin-embedded by default.

However, the code is structured to make it very easy to run it remotely.

You can extend it with code to support more key storage technologies, including proprietary
technologies unique to your enterprise. The modular code design for extensibility, is combined
with a set of options on remote connectivity:

- HTTPS+JSON
- gRPC+Protobuf
- Both with mutual-TLS and additional session/JWT credentials

> Multiple signing-modules are supported by a single Paladin node, so you can use a mixture
> of embedded and remote signing modules in one node

Alternatively you can choose to leverage the plugin ecosystem of Paladin and _bring-your-own_ signing
module implementation that gives you the freedom to achieve all of the above. (Refer to the paladin
[example signing module](https://github.com/LF-Decentralized-Trust-labs/paladin/tree/main/signingmodules/example)
plugin as a starting point).

### Direct key mapping vs. key derivation

We discussed earlier that the numeracy of keys used by Web3 technologies (particularly with
anonymity), and speed of key generation, is a challenge for some HSM/SSM technologies.

So for each use case you need to make an important choice between:

#### Direct key mapping

Here there is a 1:1 relationship between a resolved `key mapping` for a key stored in the Paladin
database, and a record of a key (individual piece of cryptographic material) in
your key storage technology.

Paladin makes every effort to ensure this mapping is _bidirectional_.

The identifier/name/label for your keys that make them unique within your key storage
is bound to exactly one key mapping in your Paladin database that applications/users can use
to reference that key.

This means that either of the following result in the same outcome:

1. An application requests usage of a key, which causes Paladin to `resolve` it in the backing
   key storage system. A piece of key material is _looked up or created_ in the key storage system
   and the `key mapping` is stored in Paladin.
2. A set of existing keys have been created by an administrator in the key storage system,
   and Paladin is instructed to `discover` all of these keys. Multiple `key mappings` are created
   in the Paladin database, each referring to a separate key in the key store.

> Both in-memory and in-key-store signing are possible with direct key mapping, depending
> on the capabilities of the backing key storage HSM/SSM.

#### Key derivation (BIP32)

Here there is a many:1 relationship between a resolved `key mapping` for a key, and a
`seed` piece of key material looked up or created at startup in the key storage system.

This single seed is used to build a near-infinite supply of unique keys, structured
in a hierarchy of parent/child keys that can be deterministically retrieved in a very
efficient manner.

This is commonly referred to as a Hierarchical Deterministic (HD) wallet.

> Only in-memory signing is possible when key derivation is performed within the signing
> module, as only the `seed` is stored inside the HSM/SSM key storage module.

Paladin supports a well established set of standards for the operation of this
key derivation:

- [BIP-32](https://en.bitcoin.it/wiki/BIP_0032) defines the fundamental operation of the
  derivation algorithm for cryptographic keys
- [BIP-39](https://en.bitcoin.it/wiki/BIP_0039) allows mnemonic seed phrases to _optionally_
  be used (instead of a 32 byte private key) as the `seed`, or root, of the key hierarchy
- [BIP-44](https://en.bitcoin.it/wiki/BIP_0044) provides a string semantic for expressing
  a derivation path within a BIP-32 HD Wallet with a string pattern such as
  `m / 44' / 60' / 0' / 1 / 2 / 3`. This syntax is used in the signing module configuration
  for the prefix to use for keys, and as the way to refer uniquely to a key in the hierarchy.

Some key storage systems internally use key derivation, similarly to that performed by
the signing module. In these cases the signing module is configured for `direct` key mapping,
and any key derivation is delegated down into the backing key store.

#### Mixing direct and derived key mapping

You can use multiple signing modules in a single Paladin, including differently configured
modules backed by the same key store. So you can use a mix of direct mapping and key derivation
in a single Paladin node.

## How it works for applications

The architecture has the following core concepts:

### 1. Key Identifiers

When applications and configuration refer to keys, they can do so via string identifiers.

> See [Data & Registry](./data_and_registry.md) for details about the format of these identifiers
> and how they are resolved across separate Paladin runtimes.

These identifiers can be human/application friendly strings describing the **purpose** of the key,
rather than needing to be one of the public-key identifiers (like an Eth `address`) that
represents that key with a particular signing algorithm (like `secp256k1`).

Key identifiers can be organized into folders, using a `/` character within the identifier.

This is useful for logical partitioning of keys owned by different entities, as well as being
used by the signing module to influence grouping of keys. For example to influence the derivation
path of keys in a BIP32 Hierarchical Deterministic (HD) Wallet.

When submitting public transactions, the key may also be referred to using the Ethereum Address
(Referred to in Paladin as a `Verifier`, described in detail in the
[Public Verifiers and Algorithms](#3-public-identifiers-and-algorithms) section below). To do this, the `from`
string of a transaction must be prefixed with `eth_address:`, e.g.
`"from": "eth_address:0xf8f3fcf26a437cac6f8bdc92257f3b03e2f5c546`. The syntax is case sensitive, and
Etherum Addresses are stored in lower case. Referring to keys by public verifier is not supported more widely
as cross node reverse lookups may result in identifiers being leaked.

> Note that resolving a key in a backend key storage system by verifier (derived from the public key) is only possible in Paladin, after that verifier has been resolved at least once for the correct `algorithm` and `verifierType`. Otherwise Paladin does not have a reverse-lookup mapping stored in the database to be able to perform the resolution.

### 2. Key Mappings

These are database persisted, and cached, records that the main Paladin runtime maintains that match
a `key identifier` to the `key handle` of that key in the signing module.

Key mappings have a reference to the folder they are in, which references its parent folder
all the way up to a single root folder that is pre-created by the Paladin runtime.

Key mappings also have `attributes` that can be specified when creating a key mapping explicitly
over an API, and are passed to the signing module when resolving the key. This allows the behavior of
the signing module when obtaining/creating key materials to be customized at runtime (within the
constraints of that signing module).

Every `key mapping` and `folder` gets two attributes automatically:

- `name`: the part of the `key identifier` representing this key / folder
- `index`: a numeric identifier, assured to be unique at this folder level

### 3. Public key identifiers (or "verifiers") and algorithms

Cryptographic keys use public/private cryptography, meaning every key can be identified publicly in a way that does not leak the key information itself.

Any party can _verify_ that a transaction was signed with a particular private key, by _recovering_ the public key used to sign that transaction.

However, to do this we need a standard way to represent a public key so that it can be verified in a standard way against a transaction. Each cryptographic ecosystem actually does this differently, even when using the same private key, and the same _algorithm_ (such as SECP256K1).

The most obvious example of this is the Ethereum address. This is a 20 byte compressed representation of a SECP256K1 public key, derived using a well documented algorithm. It looks like `0xfdcba455d748cb3e085472cc6f49b4ae86ee4d1f` in hex, and sometimes is represented in a case-sensitive way to provide a checksum and avoid copy/paste errors like `0xFdcBa455D748cB3e085472CC6F49B4AE86eE4d1F` per the EIP-55 standard.

Paladin supports multiple of these "verifiers" to be calculated, and stored, for public keys. This is fully pluggable, so all the different types of cryptography used in Paladin.

For example the IDEN3 standards for representing public keys with Baby JubJub are plugged in by the Zeto domain that implements signing proofs within zero-knowledge proof (ZKP) circuits.

In Paladin transaction signing can be complex, requiring multiple signatures, using
different algorithms, at different stages in the assembly, endorsement/proof and
submission of the transaction to the base blockchain.

An algorithm might be straight forward signing of a payload, such as `secp256k1`
signing, and maybe can happen natively inside a HSM device.

An algorithm might be domain specific, such as usage of a ZKP friendly cryptography
inside of the proof generator of a specific circuit generated in a toolkit like Circom.

Some of these algorithms have different ways to represent the same key materials,
and require distribution of those public verifiers to multiple parties during
the creation of endorsements/proofs of the transaction.

So Paladin has a scheme for identification of the `algorithm` for a signing/proof
generation request, and associating multiple `public verifiers` to the same
key materials.

### 4. Signing Modules

These are the engines that have direct or indirect access to key materials, and coordinate
signing and ZKP proof generation.

> Note that the key materials themselves are stored outside the signing module,
> in one of a number of places supported by those signing modules - such as
> Local disk (for dev), Cloud Key Managers, Cloud HSMs, Software key managers,
> and HSMs (supporting PKCS#11)

Paladin embeds a flexible implementation of the signing module into the runtime
with convenient access to key materials and signing algorithms.

Paladin provides this same code as a base implementation for running signing modules
outside the core runtime connected of a mutual-TLS secure connection, supplemented
with JWT credentials for each signing request that propagate context from the Paladin
runtime on the context of the signing.

Or it can achieve the same flexability as a pluggable component using Paladin's gRPC plugin framework.

### 5. Key resolution and creation of new keys on-demand

The resolution from a `key identifier` to a `key handle` happens dynamically, when a
suitable `key mapping` is not already found in the Paladin database.

The result of this resolution always ends up with a `key handle` that the signing module
produces that uniquely identifies that key inside of the signing module's cryptographic
storage (which is pluggable to many technologies).

However, the resolution result might end up with many possible outcomes.

For example:

- Returning the identifier of a key that already was pre-created in the cryptographic
  storage system, thus establishing a new `key mapping` to an existing `key handle`
- Instructing the cryptographic storage system to generate a brand new key, thus
  on-demand creating a `key mapping` to a new unique key
- Allocating a unique derivation path in a Hierarchical Deterministic (HD) derivation
  path scheme like BIP32, that references a new unique key backed by an existing
  seed/mnemonic stored in the cryptographic storage system<|MERGE_RESOLUTION|>--- conflicted
+++ resolved
@@ -1,12 +1,6 @@
 # Key Management
 
-<<<<<<< HEAD
-> TODO: Well established architecture already being brought across to Paladin here (Lead: Matt Clarke)
-
-![Key Management](../images/key_management.jpg){.zoomable-image}
-=======
 ![Key Management](../images/key_management.jpg)
->>>>>>> fc23fe79
 
 Key management in Paladin is designed to meet a complex set of requirements for enterprise
 key management, spanning both the secure storage of key materials in advanced locations (HMS/SSM),
